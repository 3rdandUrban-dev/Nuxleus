﻿<?xml version="1.0" encoding="utf-8"?>
<Project ToolsVersion="4.0" DefaultTargets="Build" xmlns="http://schemas.microsoft.com/developer/msbuild/2003">
  <PropertyGroup>
    <Configuration Condition=" '$(Configuration)' == '' ">Debug</Configuration>
    <Platform Condition=" '$(Platform)' == '' ">AnyCPU</Platform>
    <ProductVersion>9.0.21022</ProductVersion>
    <SchemaVersion>2.0</SchemaVersion>
    <ProjectGuid>{FE484004-0780-4730-9D91-D4597341B56E}</ProjectGuid>
    <OutputType>Library</OutputType>
    <AppDesignerFolder>Properties</AppDesignerFolder>
    <RootNamespace>Lextm.SharpSnmpLib</RootNamespace>
    <AssemblyName>SharpSnmpLib.Tests</AssemblyName>
    <TargetFrameworkVersion>v3.5</TargetFrameworkVersion>
    <FileAlignment>512</FileAlignment>
    <TargetFrameworkProfile />
    <SourceAnalysisOverrideSettingsFile>C:\Users\Administrator\AppData\Roaming\ICSharpCode/SharpDevelop3.0\Settings.SourceAnalysis</SourceAnalysisOverrideSettingsFile>
    <SignAssembly>True</SignAssembly>
    <AssemblyOriginatorKeyFile>..\SharpSnmpLib\sharpsnmplib.snk</AssemblyOriginatorKeyFile>
    <DelaySign>False</DelaySign>
    <AssemblyOriginatorKeyMode>File</AssemblyOriginatorKeyMode>
    <SccProjectName>
    </SccProjectName>
    <SccLocalPath>
    </SccLocalPath>
    <SccAuxPath>
    </SccAuxPath>
    <SccProvider>
    </SccProvider>
  </PropertyGroup>
  <PropertyGroup Condition=" '$(Configuration)|$(Platform)' == 'Debug|AnyCPU' ">
    <DebugSymbols>true</DebugSymbols>
    <DebugType>full</DebugType>
    <Optimize>false</Optimize>
    <OutputPath>bin\Debug\</OutputPath>
    <DefineConstants>DEBUG;TRACE</DefineConstants>
    <ErrorReport>prompt</ErrorReport>
    <WarningLevel>4</WarningLevel>
  </PropertyGroup>
  <PropertyGroup Condition=" '$(Configuration)|$(Platform)' == 'Release|AnyCPU' ">
    <DebugType>pdbonly</DebugType>
    <Optimize>true</Optimize>
    <OutputPath>bin\Release\</OutputPath>
    <DefineConstants>TRACE</DefineConstants>
    <ErrorReport>prompt</ErrorReport>
    <WarningLevel>4</WarningLevel>
  </PropertyGroup>
  <ItemGroup>
    <Reference Include="Moq">
      <HintPath>..\lib\Moq.dll</HintPath>
    </Reference>
    <Reference Include="nunit.framework">
      <HintPath>..\lib\nunit.framework.dll</HintPath>
    </Reference>
    <Reference Include="System" />
    <Reference Include="System.Data" />
    <Reference Include="System.Xml" />
    <Reference Include="System.Core">
      <RequiredTargetFramework>3.5</RequiredTargetFramework>
    </Reference>
  </ItemGroup>
  <ItemGroup>
    <Compile Include="..\lib\WatchDog.cs">
      <Link>WatchDog.cs</Link>
    </Compile>
    <Compile Include="Messaging\Tests\ListenerBindingTestFixture.cs" />
    <Compile Include="Objects\Tests\SysLocationTestFixture.cs" />
    <Compile Include="Objects\Tests\SysServicesTestFixture.cs" />
    <Compile Include="Objects\Tests\SysNameTestFixture.cs" />
    <Compile Include="Objects\Tests\SysContactTestFixture.cs" />
    <Compile Include="Objects\Tests\SysDescrTestFixture.cs" />
    <Compile Include="Objects\Tests\SysObjectIdTestFixture.cs" />
    <Compile Include="Objects\Tests\SysUpTimeTestFixture.cs" />
    <Compile Include="Pipeline\Tests\InformRequestMessageReceivedEventArgsTestFixture.cs" />
    <Compile Include="Pipeline\Tests\TrapV2MessageReceivedEventArgsTestFixture.cs" />
    <Compile Include="Pipeline\Tests\TrapV1MessageReceivedEventArgsTestFixture.cs" />
    <Compile Include="Pipeline\Tests\TrapV2MessageHandlerTestFixture.cs" />
    <Compile Include="Pipeline\Tests\TrapV1MessageHandlerTestFixture.cs" />
    <Compile Include="Pipeline\Tests\GetBulkMessageHandlerTestFixture.cs" />
    <Compile Include="Pipeline\Tests\GetMessageHandlerTestFixture.cs" />
    <Compile Include="Pipeline\Tests\GetNextMessageHandlerTestFixture.cs" />
    <Compile Include="Pipeline\Tests\GetNextV1MessageHandlerTestFixture.cs" />
    <Compile Include="Pipeline\Tests\GetV1MessageHandlerTestFixture.cs" />
    <Compile Include="Pipeline\Tests\InformRequestMessageHandlerTestFixture.cs" />
    <Compile Include="Pipeline\Tests\SetMessageHandlerTestFixture.cs" />
    <Compile Include="Pipeline\Tests\SetV1MessageHandlerTestFixture.cs" />
    <Compile Include="Properties\AssemblyInfo.cs" />
    <Compile Include="Properties\Resources.Designer.cs">
      <AutoGen>True</AutoGen>
      <DesignTime>True</DesignTime>
      <DependentUpon>Resources.resx</DependentUpon>
    </Compile>
<<<<<<< HEAD
    <Compile Include="Tests\ListenerBindingTestFixture.cs" />
    <Compile Include="Tests\TestBitsType.cs" />
    <Compile Include="Tests\TestCounter64Type.cs" />
    <Compile Include="Tests\TestIntegerType.cs" />
    <Compile Include="Tests\TestIpAddressType.cs" />
    <Compile Include="Tests\TestOctetStringType.cs" />
    <Compile Include="Tests\TestSetMessageHandler.cs" />
    <Compile Include="Tests\TestGetV1MessageHandler.cs" />
    <Compile Include="Tests\TestGetNextV1MessageHandler.cs" />
=======
    <Compile Include="Security\Tests\AuthenticationProviderExtensionTestFixture.cs" />
    <Compile Include="Security\Tests\DefaultAuthenticationProviderTestFixture.cs" />
    <Compile Include="Security\Tests\DefaultPrivacyProviderTestFixture.cs" />
    <Compile Include="Security\Tests\DESPrivacyProviderTestFixture.cs" />
    <Compile Include="Security\Tests\MD5AuthenticationProviderTestFixture.cs" />
    <Compile Include="Security\Tests\PrivacyProviderExtensionTestFixture.cs" />
    <Compile Include="Security\Tests\SaltGeneratorTestFixture.cs" />
    <Compile Include="Security\Tests\SHA1AuthenticationProviderTestFixture.cs" />
    <Compile Include="Security\Tests\UserRegistryTestFixture.cs" />
    <Compile Include="Security\Tests\UserTestFixture.cs" />
    <Compile Include="Tests\GetBulkRequestPduTestFixture.cs" />
    <Compile Include="Tests\GetNextRequestPduTestFixture.cs" />
    <Compile Include="Tests\GetRequestPduTestFixture.cs" />
    <Compile Include="Tests\HeaderTestFixture.cs" />
    <Compile Include="Tests\InformRequestPduTestFixture.cs" />
    <Compile Include="Tests\MalformedPduTestFixture.cs" />
    <Compile Include="Tests\ReportPduTestFixture.cs" />
    <Compile Include="Tests\ResponsePduTestFixture.cs" />
    <Compile Include="Tests\ScopeTestFixture.cs" />
    <Compile Include="Tests\SearchResultTestFixture.cs" />
    <Compile Include="Tests\SecurityParametersTestFixture.cs" />
    <Compile Include="Tests\SetRequestPduTestFixture.cs" />
    <Compile Include="Tests\SnmpDataExtensionTestFixture.cs" />
    <Compile Include="Tests\StreamExtensionTestFixture.cs" />
>>>>>>> 7cf2d9da
    <Compile Include="Tests\TestDESPrivacyProvider.cs" />
    <Compile Include="Tests\EndOfMibViewTestFixture.cs" />
    <Compile Include="Tests\TestManager.cs" />
    <Compile Include="Tests\TestByteTool.cs" />
    <Compile Include="Tests\TestConstructHelper.cs" />
    <Compile Include="Tests\Counter32TestFixture.cs" />
    <Compile Include="Tests\Counter64TestFixture.cs" />
    <Compile Include="Tests\Gauge32TestFixture.cs" />
    <Compile Include="Tests\TestGetRequestMessage.cs" />
    <Compile Include="Tests\TestResponseMessage.cs" />
    <Compile Include="Tests\Integer32TestFixture.cs" />
    <Compile Include="Tests\IPTestFixture.cs" />
    <Compile Include="Tests\TestLexer.cs" />
    <Compile Include="Tests\TestMD5AuthenticationProvider.cs" />
    <Compile Include="Tests\TestMessageFactory.cs" />
    <Compile Include="Tests\TestMibDocument.cs" />
    <Compile Include="Tests\NoSuchInstanceTestFixture.cs" />
    <Compile Include="Tests\NoSuchObjectTestFixture.cs" />
    <Compile Include="Tests\NullTestFixture.cs" />
    <Compile Include="Tests\ObjectIdentifierTestFixture.cs" />
    <Compile Include="Tests\TestObjectRegistry.cs" />
    <Compile Include="Tests\TestObjectTree.cs" />
    <Compile Include="Tests\TestSecurityRecord.cs" />
    <Compile Include="Tests\TestStringUtilities.cs" />
    <Compile Include="Tests\OctetStringTestFixture.cs" />
    <Compile Include="Tests\OpaqueTestFixture.cs" />
    <Compile Include="Tests\TestParseItemsException.cs" />
<<<<<<< HEAD
    <Compile Include="Tests\TestSequence.cs" />
    <Compile Include="Tests\TestDataFactory.cs" />
    <Compile Include="Tests\TestTextualConvention.cs" />
    <Compile Include="Tests\TestTimeticks.cs" />
=======
    <Compile Include="Tests\SequenceTestFixture.cs" />
    <Compile Include="Tests\DataFactoryTestFixture.cs" />
    <Compile Include="Tests\TimeticksTestFixture.cs" />
>>>>>>> 7cf2d9da
    <Compile Include="Tests\TestTrapV1Message.cs" />
    <Compile Include="Tests\TrapV1PduTestFixture.cs" />
    <Compile Include="Tests\TestTrapV2Message.cs" />
<<<<<<< HEAD
    <Compile Include="Tests\TestUnsignedType.cs" />
    <Compile Include="Tests\TestVariable.cs" />
=======
    <Compile Include="Tests\VariableTestFixture.cs" />
>>>>>>> 7cf2d9da
    <Compile Include="Tests\TestWatchDog.cs" />
    <Compile Include="Tests\TrapV2PduTestFixture.cs" />
    <None Include="Resources\empty.txt" />
    <None Include="Resources\httpmib.txt" />
  </ItemGroup>
  <ItemGroup>
    <None Include="Resources\ACTONA-ACTASTOR-MIB.mib" />
    <None Include="Resources\ADSL-LINE-MIB.mib" />
    <None Include="Resources\ADSL-TC-MIB.mib" />
    <None Include="Resources\AIRPORT-BASESTATION-3-MIB.mib" />
    <None Include="Resources\ALLIEDTELESYN-MIB.mib" />
    <None Include="Resources\ALVARION-DOT11-WLAN-MIB.mib" />
    <None Include="Resources\APPC-MIB.mib" />
    <None Include="Resources\ARRAYMANAGER-MIB.mib" />
    <None Include="Resources\ARROWPOINT-IPV4-OSPF-MIB.mib" />
    <None Include="Resources\ATM-TC-MIB.mib" />
    <None Include="Resources\BASEBRDD_MIB-MIB.mib" />
    <None Include="Resources\BRIDGE-MIB" />
    <None Include="Resources\CISCO-AAA-SERVER-MIB.mib" />
    <None Include="Resources\CISCO-BULK-FILE-MIB.mib" />
    <None Include="Resources\CISCO-CSG-MIB.mib" />
    <None Include="Resources\DMTF-DMI-MIB.mib" />
    <None Include="Resources\fivevarbinds.dat" />
    <None Include="Resources\get.dat" />
    <None Include="Resources\getresponse.dat" />
    <None Include="Resources\ianalist" />
    <None Include="Resources\IEEE8021-PAE-MIB.mib" />
    <None Include="Resources\IEEE802DOT11-MIB.mib" />
    <None Include="Resources\JVM-MANAGEMENT-MIB.mib" />
    <None Include="Resources\Makefile.in" />
    <None Include="Resources\Makefile.mib" />
    <None Include="Resources\makehtml.pl" />
    <None Include="Resources\mibfetch" />
    <None Include="Resources\nodemap" />
    <None Include="Resources\novarbind.dat" />
    <None Include="Resources\onevarbind.dat" />
    <None Include="Resources\README.mibs" />
    <None Include="Resources\RFC-1212" />
    <None Include="Resources\RFC1157-SNMP.mib" />
    <None Include="Resources\RFC1213-MIB" />
    <None Include="Resources\RFC1271-MIB" />
    <None Include="Resources\rfclist" />
    <None Include="Resources\rfcmibs.diff" />
    <None Include="Resources\smistrip" />
    <None Include="Resources\SNMPV2-PDU.mib" />
    <None Include="Resources\SYMMIB_MIB-MIB.mib" />
    <None Include="Resources\trapv3auth" />
    <None Include="Resources\trapv3authpriv" />
    <None Include="Resources\twovarbinds.dat" />
    <None Include="Resources\UCD-DEMO-MIB.inc" />
    <None Include="Resources\UCD-DISKIO-MIB.inc" />
    <None Include="Resources\UCD-DLMOD-MIB.inc" />
    <None Include="Resources\UCD-IPFILTER-MIB.inc" />
    <None Include="Resources\UCD-IPFWACC-MIB.inc" />
    <None Include="Resources\UCD-SNMP-MIB.inc" />
  </ItemGroup>
  <ItemGroup>
    <None Include="Resources\AGENTX-MIB.txt" />
    <None Include="Resources\DISMAN-EVENT-MIB.txt" />
    <None Include="Resources\DISMAN-EXPRESSION-MIB.txt" />
    <None Include="Resources\DISMAN-NSLOOKUP-MIB.txt" />
    <None Include="Resources\DISMAN-PING-MIB.txt" />
    <None Include="Resources\DISMAN-SCHEDULE-MIB.txt" />
    <None Include="Resources\DISMAN-SCRIPT-MIB.txt" />
    <None Include="Resources\DISMAN-TRACEROUTE-MIB.txt" />
    <None Include="Resources\EtherLike-MIB.txt" />
    <None Include="Resources\HCNUM-TC.txt" />
    <None Include="Resources\HOST-RESOURCES-MIB.txt" />
    <None Include="Resources\HOST-RESOURCES-TYPES.txt" />
    <None Include="Resources\IANA-ADDRESS-FAMILY-NUMBERS-MIB.txt" />
    <None Include="Resources\IANA-LANGUAGE-MIB.txt" />
    <None Include="Resources\IANA-RTPROTO-MIB.txt" />
    <None Include="Resources\IANAifType-MIB.txt" />
    <None Include="Resources\IF-INVERTED-STACK-MIB.txt" />
    <None Include="Resources\IF-MIB.txt" />
    <None Include="Resources\INET-ADDRESS-MIB.txt" />
    <None Include="Resources\IP-FORWARD-MIB.txt" />
    <None Include="Resources\IP-MIB.txt" />
    <None Include="Resources\IPV6-FLOW-LABEL-MIB.txt" />
    <None Include="Resources\IPV6-ICMP-MIB.txt" />
    <None Include="Resources\IPV6-MIB.txt" />
    <None Include="Resources\IPV6-TC.txt" />
    <None Include="Resources\IPV6-TCP-MIB.txt" />
    <None Include="Resources\IPV6-UDP-MIB.txt" />
    <None Include="Resources\LM-SENSORS-MIB.txt" />
    <None Include="Resources\MTA-MIB.txt" />
    <None Include="Resources\NET-SNMP-AGENT-MIB.txt" />
    <None Include="Resources\NET-SNMP-EXAMPLES-MIB.txt" />
    <None Include="Resources\NET-SNMP-EXTEND-MIB.txt" />
    <None Include="Resources\NET-SNMP-MIB.txt" />
    <None Include="Resources\NET-SNMP-MONITOR-MIB.txt" />
    <None Include="Resources\NET-SNMP-SYSTEM-MIB.txt" />
    <None Include="Resources\NET-SNMP-TC.txt" />
    <None Include="Resources\NET-SNMP-VACM-MIB.txt" />
    <None Include="Resources\NETWORK-SERVICES-MIB.txt" />
    <None Include="Resources\NOTIFICATION-LOG-MIB.txt" />
    <None Include="Resources\RFC-1215.txt" />
    <None Include="Resources\RFC1155-SMI.txt" />
    <None Include="Resources\RFC1213-MIB.txt" />
    <None Include="Resources\RMON-MIB.txt" />
    <None Include="Resources\SMUX-MIB.txt" />
    <None Include="Resources\SNMP-COMMUNITY-MIB.txt" />
    <None Include="Resources\SNMP-FRAMEWORK-MIB.txt" />
    <None Include="Resources\SNMP-MPD-MIB.txt" />
    <None Include="Resources\SNMP-NOTIFICATION-MIB.txt" />
    <None Include="Resources\SNMP-PROXY-MIB.txt" />
    <None Include="Resources\SNMP-TARGET-MIB.txt" />
    <None Include="Resources\SNMP-USER-BASED-SM-MIB.txt" />
    <None Include="Resources\SNMP-USM-AES-MIB.txt" />
    <None Include="Resources\SNMP-USM-DH-OBJECTS-MIB.txt" />
    <None Include="Resources\SNMP-VIEW-BASED-ACM-MIB.txt" />
    <None Include="Resources\SNMPv2-CONF.txt" />
    <None Include="Resources\SNMPv2-MIB.txt" />
    <None Include="Resources\SNMPv2-SMI.txt" />
    <None Include="Resources\SNMPv2-TC.txt" />
    <None Include="Resources\SNMPv2-TM.txt" />
    <None Include="Resources\TCP-MIB.txt" />
    <None Include="Resources\TRANSPORT-ADDRESS-MIB.txt" />
    <None Include="Resources\trapv3" />
    <None Include="Resources\TUNNEL-MIB.txt" />
    <None Include="Resources\UCD-DEMO-MIB.txt" />
    <None Include="Resources\UCD-DISKIO-MIB.txt" />
    <None Include="Resources\UCD-DLMOD-MIB.txt" />
    <None Include="Resources\UCD-IPFILTER-MIB.txt" />
    <None Include="Resources\UCD-IPFWACC-MIB.txt" />
    <None Include="Resources\UCD-SNMP-MIB-OLD.txt" />
    <None Include="Resources\UCD-SNMP-MIB.txt" />
    <None Include="Resources\UDP-MIB.txt" />
  </ItemGroup>
  <ItemGroup>
    <EmbeddedResource Include="Properties\Resources.resx">
      <Generator>ResXFileCodeGenerator</Generator>
      <LastGenOutput>Resources.Designer.cs</LastGenOutput>
      <SubType>Designer</SubType>
      <CustomToolNamespace>Lextm.SharpSnmpLib.Tests</CustomToolNamespace>
    </EmbeddedResource>
  </ItemGroup>
  <ItemGroup>
    <ProjectReference Include="..\SharpSnmpLib\SharpSnmpLib.csproj">
      <Project>{286DE6DB-8F95-4BD4-86A2-86488D2E0EE1}</Project>
      <Name>SharpSnmpLib</Name>
    </ProjectReference>
    <ProjectReference Include="..\SharpSnmpLib\SharpSnmpLib.Mib.csproj">
      <Project>{CBE20411-5DB7-487D-825D-7694267BB6F5}</Project>
      <Name>SharpSnmpLib.Mib</Name>
    </ProjectReference>
  </ItemGroup>
  <ItemGroup />
  <Import Project="$(MSBuildToolsPath)\Microsoft.CSharp.targets" />
  <!-- To modify your build process, add your task inside one of the targets below and uncomment it. 
       Other similar extension points exist, see Microsoft.Common.targets.
  <Target Name="BeforeBuild">
  </Target>
  <Target Name="AfterBuild">
  </Target>
  -->
</Project><|MERGE_RESOLUTION|>--- conflicted
+++ resolved
@@ -1,330 +1,313 @@
-﻿<?xml version="1.0" encoding="utf-8"?>
-<Project ToolsVersion="4.0" DefaultTargets="Build" xmlns="http://schemas.microsoft.com/developer/msbuild/2003">
-  <PropertyGroup>
-    <Configuration Condition=" '$(Configuration)' == '' ">Debug</Configuration>
-    <Platform Condition=" '$(Platform)' == '' ">AnyCPU</Platform>
-    <ProductVersion>9.0.21022</ProductVersion>
-    <SchemaVersion>2.0</SchemaVersion>
-    <ProjectGuid>{FE484004-0780-4730-9D91-D4597341B56E}</ProjectGuid>
-    <OutputType>Library</OutputType>
-    <AppDesignerFolder>Properties</AppDesignerFolder>
-    <RootNamespace>Lextm.SharpSnmpLib</RootNamespace>
-    <AssemblyName>SharpSnmpLib.Tests</AssemblyName>
-    <TargetFrameworkVersion>v3.5</TargetFrameworkVersion>
-    <FileAlignment>512</FileAlignment>
-    <TargetFrameworkProfile />
-    <SourceAnalysisOverrideSettingsFile>C:\Users\Administrator\AppData\Roaming\ICSharpCode/SharpDevelop3.0\Settings.SourceAnalysis</SourceAnalysisOverrideSettingsFile>
-    <SignAssembly>True</SignAssembly>
-    <AssemblyOriginatorKeyFile>..\SharpSnmpLib\sharpsnmplib.snk</AssemblyOriginatorKeyFile>
-    <DelaySign>False</DelaySign>
-    <AssemblyOriginatorKeyMode>File</AssemblyOriginatorKeyMode>
-    <SccProjectName>
-    </SccProjectName>
-    <SccLocalPath>
-    </SccLocalPath>
-    <SccAuxPath>
-    </SccAuxPath>
-    <SccProvider>
-    </SccProvider>
-  </PropertyGroup>
-  <PropertyGroup Condition=" '$(Configuration)|$(Platform)' == 'Debug|AnyCPU' ">
-    <DebugSymbols>true</DebugSymbols>
-    <DebugType>full</DebugType>
-    <Optimize>false</Optimize>
-    <OutputPath>bin\Debug\</OutputPath>
-    <DefineConstants>DEBUG;TRACE</DefineConstants>
-    <ErrorReport>prompt</ErrorReport>
-    <WarningLevel>4</WarningLevel>
-  </PropertyGroup>
-  <PropertyGroup Condition=" '$(Configuration)|$(Platform)' == 'Release|AnyCPU' ">
-    <DebugType>pdbonly</DebugType>
-    <Optimize>true</Optimize>
-    <OutputPath>bin\Release\</OutputPath>
-    <DefineConstants>TRACE</DefineConstants>
-    <ErrorReport>prompt</ErrorReport>
-    <WarningLevel>4</WarningLevel>
-  </PropertyGroup>
-  <ItemGroup>
-    <Reference Include="Moq">
-      <HintPath>..\lib\Moq.dll</HintPath>
-    </Reference>
-    <Reference Include="nunit.framework">
-      <HintPath>..\lib\nunit.framework.dll</HintPath>
-    </Reference>
-    <Reference Include="System" />
-    <Reference Include="System.Data" />
-    <Reference Include="System.Xml" />
-    <Reference Include="System.Core">
-      <RequiredTargetFramework>3.5</RequiredTargetFramework>
-    </Reference>
-  </ItemGroup>
-  <ItemGroup>
-    <Compile Include="..\lib\WatchDog.cs">
-      <Link>WatchDog.cs</Link>
-    </Compile>
-    <Compile Include="Messaging\Tests\ListenerBindingTestFixture.cs" />
-    <Compile Include="Objects\Tests\SysLocationTestFixture.cs" />
-    <Compile Include="Objects\Tests\SysServicesTestFixture.cs" />
-    <Compile Include="Objects\Tests\SysNameTestFixture.cs" />
-    <Compile Include="Objects\Tests\SysContactTestFixture.cs" />
-    <Compile Include="Objects\Tests\SysDescrTestFixture.cs" />
-    <Compile Include="Objects\Tests\SysObjectIdTestFixture.cs" />
-    <Compile Include="Objects\Tests\SysUpTimeTestFixture.cs" />
-    <Compile Include="Pipeline\Tests\InformRequestMessageReceivedEventArgsTestFixture.cs" />
-    <Compile Include="Pipeline\Tests\TrapV2MessageReceivedEventArgsTestFixture.cs" />
-    <Compile Include="Pipeline\Tests\TrapV1MessageReceivedEventArgsTestFixture.cs" />
-    <Compile Include="Pipeline\Tests\TrapV2MessageHandlerTestFixture.cs" />
-    <Compile Include="Pipeline\Tests\TrapV1MessageHandlerTestFixture.cs" />
-    <Compile Include="Pipeline\Tests\GetBulkMessageHandlerTestFixture.cs" />
-    <Compile Include="Pipeline\Tests\GetMessageHandlerTestFixture.cs" />
-    <Compile Include="Pipeline\Tests\GetNextMessageHandlerTestFixture.cs" />
-    <Compile Include="Pipeline\Tests\GetNextV1MessageHandlerTestFixture.cs" />
-    <Compile Include="Pipeline\Tests\GetV1MessageHandlerTestFixture.cs" />
-    <Compile Include="Pipeline\Tests\InformRequestMessageHandlerTestFixture.cs" />
-    <Compile Include="Pipeline\Tests\SetMessageHandlerTestFixture.cs" />
-    <Compile Include="Pipeline\Tests\SetV1MessageHandlerTestFixture.cs" />
-    <Compile Include="Properties\AssemblyInfo.cs" />
-    <Compile Include="Properties\Resources.Designer.cs">
-      <AutoGen>True</AutoGen>
-      <DesignTime>True</DesignTime>
-      <DependentUpon>Resources.resx</DependentUpon>
-    </Compile>
-<<<<<<< HEAD
-    <Compile Include="Tests\ListenerBindingTestFixture.cs" />
-    <Compile Include="Tests\TestBitsType.cs" />
-    <Compile Include="Tests\TestCounter64Type.cs" />
-    <Compile Include="Tests\TestIntegerType.cs" />
-    <Compile Include="Tests\TestIpAddressType.cs" />
-    <Compile Include="Tests\TestOctetStringType.cs" />
-    <Compile Include="Tests\TestSetMessageHandler.cs" />
-    <Compile Include="Tests\TestGetV1MessageHandler.cs" />
-    <Compile Include="Tests\TestGetNextV1MessageHandler.cs" />
-=======
-    <Compile Include="Security\Tests\AuthenticationProviderExtensionTestFixture.cs" />
-    <Compile Include="Security\Tests\DefaultAuthenticationProviderTestFixture.cs" />
-    <Compile Include="Security\Tests\DefaultPrivacyProviderTestFixture.cs" />
-    <Compile Include="Security\Tests\DESPrivacyProviderTestFixture.cs" />
-    <Compile Include="Security\Tests\MD5AuthenticationProviderTestFixture.cs" />
-    <Compile Include="Security\Tests\PrivacyProviderExtensionTestFixture.cs" />
-    <Compile Include="Security\Tests\SaltGeneratorTestFixture.cs" />
-    <Compile Include="Security\Tests\SHA1AuthenticationProviderTestFixture.cs" />
-    <Compile Include="Security\Tests\UserRegistryTestFixture.cs" />
-    <Compile Include="Security\Tests\UserTestFixture.cs" />
-    <Compile Include="Tests\GetBulkRequestPduTestFixture.cs" />
-    <Compile Include="Tests\GetNextRequestPduTestFixture.cs" />
-    <Compile Include="Tests\GetRequestPduTestFixture.cs" />
-    <Compile Include="Tests\HeaderTestFixture.cs" />
-    <Compile Include="Tests\InformRequestPduTestFixture.cs" />
-    <Compile Include="Tests\MalformedPduTestFixture.cs" />
-    <Compile Include="Tests\ReportPduTestFixture.cs" />
-    <Compile Include="Tests\ResponsePduTestFixture.cs" />
-    <Compile Include="Tests\ScopeTestFixture.cs" />
-    <Compile Include="Tests\SearchResultTestFixture.cs" />
-    <Compile Include="Tests\SecurityParametersTestFixture.cs" />
-    <Compile Include="Tests\SetRequestPduTestFixture.cs" />
-    <Compile Include="Tests\SnmpDataExtensionTestFixture.cs" />
-    <Compile Include="Tests\StreamExtensionTestFixture.cs" />
->>>>>>> 7cf2d9da
-    <Compile Include="Tests\TestDESPrivacyProvider.cs" />
-    <Compile Include="Tests\EndOfMibViewTestFixture.cs" />
-    <Compile Include="Tests\TestManager.cs" />
-    <Compile Include="Tests\TestByteTool.cs" />
-    <Compile Include="Tests\TestConstructHelper.cs" />
-    <Compile Include="Tests\Counter32TestFixture.cs" />
-    <Compile Include="Tests\Counter64TestFixture.cs" />
-    <Compile Include="Tests\Gauge32TestFixture.cs" />
-    <Compile Include="Tests\TestGetRequestMessage.cs" />
-    <Compile Include="Tests\TestResponseMessage.cs" />
-    <Compile Include="Tests\Integer32TestFixture.cs" />
-    <Compile Include="Tests\IPTestFixture.cs" />
-    <Compile Include="Tests\TestLexer.cs" />
-    <Compile Include="Tests\TestMD5AuthenticationProvider.cs" />
-    <Compile Include="Tests\TestMessageFactory.cs" />
-    <Compile Include="Tests\TestMibDocument.cs" />
-    <Compile Include="Tests\NoSuchInstanceTestFixture.cs" />
-    <Compile Include="Tests\NoSuchObjectTestFixture.cs" />
-    <Compile Include="Tests\NullTestFixture.cs" />
-    <Compile Include="Tests\ObjectIdentifierTestFixture.cs" />
-    <Compile Include="Tests\TestObjectRegistry.cs" />
-    <Compile Include="Tests\TestObjectTree.cs" />
-    <Compile Include="Tests\TestSecurityRecord.cs" />
-    <Compile Include="Tests\TestStringUtilities.cs" />
-    <Compile Include="Tests\OctetStringTestFixture.cs" />
-    <Compile Include="Tests\OpaqueTestFixture.cs" />
-    <Compile Include="Tests\TestParseItemsException.cs" />
-<<<<<<< HEAD
-    <Compile Include="Tests\TestSequence.cs" />
-    <Compile Include="Tests\TestDataFactory.cs" />
-    <Compile Include="Tests\TestTextualConvention.cs" />
-    <Compile Include="Tests\TestTimeticks.cs" />
-=======
-    <Compile Include="Tests\SequenceTestFixture.cs" />
-    <Compile Include="Tests\DataFactoryTestFixture.cs" />
-    <Compile Include="Tests\TimeticksTestFixture.cs" />
->>>>>>> 7cf2d9da
-    <Compile Include="Tests\TestTrapV1Message.cs" />
-    <Compile Include="Tests\TrapV1PduTestFixture.cs" />
-    <Compile Include="Tests\TestTrapV2Message.cs" />
-<<<<<<< HEAD
-    <Compile Include="Tests\TestUnsignedType.cs" />
-    <Compile Include="Tests\TestVariable.cs" />
-=======
-    <Compile Include="Tests\VariableTestFixture.cs" />
->>>>>>> 7cf2d9da
-    <Compile Include="Tests\TestWatchDog.cs" />
-    <Compile Include="Tests\TrapV2PduTestFixture.cs" />
-    <None Include="Resources\empty.txt" />
-    <None Include="Resources\httpmib.txt" />
-  </ItemGroup>
-  <ItemGroup>
-    <None Include="Resources\ACTONA-ACTASTOR-MIB.mib" />
-    <None Include="Resources\ADSL-LINE-MIB.mib" />
-    <None Include="Resources\ADSL-TC-MIB.mib" />
-    <None Include="Resources\AIRPORT-BASESTATION-3-MIB.mib" />
-    <None Include="Resources\ALLIEDTELESYN-MIB.mib" />
-    <None Include="Resources\ALVARION-DOT11-WLAN-MIB.mib" />
-    <None Include="Resources\APPC-MIB.mib" />
-    <None Include="Resources\ARRAYMANAGER-MIB.mib" />
-    <None Include="Resources\ARROWPOINT-IPV4-OSPF-MIB.mib" />
-    <None Include="Resources\ATM-TC-MIB.mib" />
-    <None Include="Resources\BASEBRDD_MIB-MIB.mib" />
-    <None Include="Resources\BRIDGE-MIB" />
-    <None Include="Resources\CISCO-AAA-SERVER-MIB.mib" />
-    <None Include="Resources\CISCO-BULK-FILE-MIB.mib" />
-    <None Include="Resources\CISCO-CSG-MIB.mib" />
-    <None Include="Resources\DMTF-DMI-MIB.mib" />
-    <None Include="Resources\fivevarbinds.dat" />
-    <None Include="Resources\get.dat" />
-    <None Include="Resources\getresponse.dat" />
-    <None Include="Resources\ianalist" />
-    <None Include="Resources\IEEE8021-PAE-MIB.mib" />
-    <None Include="Resources\IEEE802DOT11-MIB.mib" />
-    <None Include="Resources\JVM-MANAGEMENT-MIB.mib" />
-    <None Include="Resources\Makefile.in" />
-    <None Include="Resources\Makefile.mib" />
-    <None Include="Resources\makehtml.pl" />
-    <None Include="Resources\mibfetch" />
-    <None Include="Resources\nodemap" />
-    <None Include="Resources\novarbind.dat" />
-    <None Include="Resources\onevarbind.dat" />
-    <None Include="Resources\README.mibs" />
-    <None Include="Resources\RFC-1212" />
-    <None Include="Resources\RFC1157-SNMP.mib" />
-    <None Include="Resources\RFC1213-MIB" />
-    <None Include="Resources\RFC1271-MIB" />
-    <None Include="Resources\rfclist" />
-    <None Include="Resources\rfcmibs.diff" />
-    <None Include="Resources\smistrip" />
-    <None Include="Resources\SNMPV2-PDU.mib" />
-    <None Include="Resources\SYMMIB_MIB-MIB.mib" />
-    <None Include="Resources\trapv3auth" />
-    <None Include="Resources\trapv3authpriv" />
-    <None Include="Resources\twovarbinds.dat" />
-    <None Include="Resources\UCD-DEMO-MIB.inc" />
-    <None Include="Resources\UCD-DISKIO-MIB.inc" />
-    <None Include="Resources\UCD-DLMOD-MIB.inc" />
-    <None Include="Resources\UCD-IPFILTER-MIB.inc" />
-    <None Include="Resources\UCD-IPFWACC-MIB.inc" />
-    <None Include="Resources\UCD-SNMP-MIB.inc" />
-  </ItemGroup>
-  <ItemGroup>
-    <None Include="Resources\AGENTX-MIB.txt" />
-    <None Include="Resources\DISMAN-EVENT-MIB.txt" />
-    <None Include="Resources\DISMAN-EXPRESSION-MIB.txt" />
-    <None Include="Resources\DISMAN-NSLOOKUP-MIB.txt" />
-    <None Include="Resources\DISMAN-PING-MIB.txt" />
-    <None Include="Resources\DISMAN-SCHEDULE-MIB.txt" />
-    <None Include="Resources\DISMAN-SCRIPT-MIB.txt" />
-    <None Include="Resources\DISMAN-TRACEROUTE-MIB.txt" />
-    <None Include="Resources\EtherLike-MIB.txt" />
-    <None Include="Resources\HCNUM-TC.txt" />
-    <None Include="Resources\HOST-RESOURCES-MIB.txt" />
-    <None Include="Resources\HOST-RESOURCES-TYPES.txt" />
-    <None Include="Resources\IANA-ADDRESS-FAMILY-NUMBERS-MIB.txt" />
-    <None Include="Resources\IANA-LANGUAGE-MIB.txt" />
-    <None Include="Resources\IANA-RTPROTO-MIB.txt" />
-    <None Include="Resources\IANAifType-MIB.txt" />
-    <None Include="Resources\IF-INVERTED-STACK-MIB.txt" />
-    <None Include="Resources\IF-MIB.txt" />
-    <None Include="Resources\INET-ADDRESS-MIB.txt" />
-    <None Include="Resources\IP-FORWARD-MIB.txt" />
-    <None Include="Resources\IP-MIB.txt" />
-    <None Include="Resources\IPV6-FLOW-LABEL-MIB.txt" />
-    <None Include="Resources\IPV6-ICMP-MIB.txt" />
-    <None Include="Resources\IPV6-MIB.txt" />
-    <None Include="Resources\IPV6-TC.txt" />
-    <None Include="Resources\IPV6-TCP-MIB.txt" />
-    <None Include="Resources\IPV6-UDP-MIB.txt" />
-    <None Include="Resources\LM-SENSORS-MIB.txt" />
-    <None Include="Resources\MTA-MIB.txt" />
-    <None Include="Resources\NET-SNMP-AGENT-MIB.txt" />
-    <None Include="Resources\NET-SNMP-EXAMPLES-MIB.txt" />
-    <None Include="Resources\NET-SNMP-EXTEND-MIB.txt" />
-    <None Include="Resources\NET-SNMP-MIB.txt" />
-    <None Include="Resources\NET-SNMP-MONITOR-MIB.txt" />
-    <None Include="Resources\NET-SNMP-SYSTEM-MIB.txt" />
-    <None Include="Resources\NET-SNMP-TC.txt" />
-    <None Include="Resources\NET-SNMP-VACM-MIB.txt" />
-    <None Include="Resources\NETWORK-SERVICES-MIB.txt" />
-    <None Include="Resources\NOTIFICATION-LOG-MIB.txt" />
-    <None Include="Resources\RFC-1215.txt" />
-    <None Include="Resources\RFC1155-SMI.txt" />
-    <None Include="Resources\RFC1213-MIB.txt" />
-    <None Include="Resources\RMON-MIB.txt" />
-    <None Include="Resources\SMUX-MIB.txt" />
-    <None Include="Resources\SNMP-COMMUNITY-MIB.txt" />
-    <None Include="Resources\SNMP-FRAMEWORK-MIB.txt" />
-    <None Include="Resources\SNMP-MPD-MIB.txt" />
-    <None Include="Resources\SNMP-NOTIFICATION-MIB.txt" />
-    <None Include="Resources\SNMP-PROXY-MIB.txt" />
-    <None Include="Resources\SNMP-TARGET-MIB.txt" />
-    <None Include="Resources\SNMP-USER-BASED-SM-MIB.txt" />
-    <None Include="Resources\SNMP-USM-AES-MIB.txt" />
-    <None Include="Resources\SNMP-USM-DH-OBJECTS-MIB.txt" />
-    <None Include="Resources\SNMP-VIEW-BASED-ACM-MIB.txt" />
-    <None Include="Resources\SNMPv2-CONF.txt" />
-    <None Include="Resources\SNMPv2-MIB.txt" />
-    <None Include="Resources\SNMPv2-SMI.txt" />
-    <None Include="Resources\SNMPv2-TC.txt" />
-    <None Include="Resources\SNMPv2-TM.txt" />
-    <None Include="Resources\TCP-MIB.txt" />
-    <None Include="Resources\TRANSPORT-ADDRESS-MIB.txt" />
-    <None Include="Resources\trapv3" />
-    <None Include="Resources\TUNNEL-MIB.txt" />
-    <None Include="Resources\UCD-DEMO-MIB.txt" />
-    <None Include="Resources\UCD-DISKIO-MIB.txt" />
-    <None Include="Resources\UCD-DLMOD-MIB.txt" />
-    <None Include="Resources\UCD-IPFILTER-MIB.txt" />
-    <None Include="Resources\UCD-IPFWACC-MIB.txt" />
-    <None Include="Resources\UCD-SNMP-MIB-OLD.txt" />
-    <None Include="Resources\UCD-SNMP-MIB.txt" />
-    <None Include="Resources\UDP-MIB.txt" />
-  </ItemGroup>
-  <ItemGroup>
-    <EmbeddedResource Include="Properties\Resources.resx">
-      <Generator>ResXFileCodeGenerator</Generator>
-      <LastGenOutput>Resources.Designer.cs</LastGenOutput>
-      <SubType>Designer</SubType>
-      <CustomToolNamespace>Lextm.SharpSnmpLib.Tests</CustomToolNamespace>
-    </EmbeddedResource>
-  </ItemGroup>
-  <ItemGroup>
-    <ProjectReference Include="..\SharpSnmpLib\SharpSnmpLib.csproj">
-      <Project>{286DE6DB-8F95-4BD4-86A2-86488D2E0EE1}</Project>
-      <Name>SharpSnmpLib</Name>
-    </ProjectReference>
-    <ProjectReference Include="..\SharpSnmpLib\SharpSnmpLib.Mib.csproj">
-      <Project>{CBE20411-5DB7-487D-825D-7694267BB6F5}</Project>
-      <Name>SharpSnmpLib.Mib</Name>
-    </ProjectReference>
-  </ItemGroup>
-  <ItemGroup />
-  <Import Project="$(MSBuildToolsPath)\Microsoft.CSharp.targets" />
-  <!-- To modify your build process, add your task inside one of the targets below and uncomment it. 
-       Other similar extension points exist, see Microsoft.Common.targets.
-  <Target Name="BeforeBuild">
-  </Target>
-  <Target Name="AfterBuild">
-  </Target>
-  -->
+﻿<?xml version="1.0" encoding="utf-8"?>
+<Project ToolsVersion="4.0" DefaultTargets="Build" xmlns="http://schemas.microsoft.com/developer/msbuild/2003">
+  <PropertyGroup>
+    <Configuration Condition=" '$(Configuration)' == '' ">Debug</Configuration>
+    <Platform Condition=" '$(Platform)' == '' ">AnyCPU</Platform>
+    <ProductVersion>9.0.21022</ProductVersion>
+    <SchemaVersion>2.0</SchemaVersion>
+    <ProjectGuid>{FE484004-0780-4730-9D91-D4597341B56E}</ProjectGuid>
+    <OutputType>Library</OutputType>
+    <AppDesignerFolder>Properties</AppDesignerFolder>
+    <RootNamespace>Lextm.SharpSnmpLib</RootNamespace>
+    <AssemblyName>SharpSnmpLib.Tests</AssemblyName>
+    <TargetFrameworkVersion>v3.5</TargetFrameworkVersion>
+    <FileAlignment>512</FileAlignment>
+    <TargetFrameworkProfile />
+    <SourceAnalysisOverrideSettingsFile>C:\Users\Administrator\AppData\Roaming\ICSharpCode/SharpDevelop3.0\Settings.SourceAnalysis</SourceAnalysisOverrideSettingsFile>
+    <SignAssembly>True</SignAssembly>
+    <AssemblyOriginatorKeyFile>..\SharpSnmpLib\sharpsnmplib.snk</AssemblyOriginatorKeyFile>
+    <DelaySign>False</DelaySign>
+    <AssemblyOriginatorKeyMode>File</AssemblyOriginatorKeyMode>
+    <SccProjectName>
+    </SccProjectName>
+    <SccLocalPath>
+    </SccLocalPath>
+    <SccAuxPath>
+    </SccAuxPath>
+    <SccProvider>
+    </SccProvider>
+  </PropertyGroup>
+  <PropertyGroup Condition=" '$(Configuration)|$(Platform)' == 'Debug|AnyCPU' ">
+    <DebugSymbols>true</DebugSymbols>
+    <DebugType>full</DebugType>
+    <Optimize>false</Optimize>
+    <OutputPath>bin\Debug\</OutputPath>
+    <DefineConstants>DEBUG;TRACE</DefineConstants>
+    <ErrorReport>prompt</ErrorReport>
+    <WarningLevel>4</WarningLevel>
+  </PropertyGroup>
+  <PropertyGroup Condition=" '$(Configuration)|$(Platform)' == 'Release|AnyCPU' ">
+    <DebugType>pdbonly</DebugType>
+    <Optimize>true</Optimize>
+    <OutputPath>bin\Release\</OutputPath>
+    <DefineConstants>TRACE</DefineConstants>
+    <ErrorReport>prompt</ErrorReport>
+    <WarningLevel>4</WarningLevel>
+  </PropertyGroup>
+  <ItemGroup>
+    <Reference Include="Moq">
+      <HintPath>..\lib\Moq.dll</HintPath>
+    </Reference>
+    <Reference Include="nunit.framework">
+      <HintPath>..\lib\nunit.framework.dll</HintPath>
+    </Reference>
+    <Reference Include="System" />
+    <Reference Include="System.Data" />
+    <Reference Include="System.Xml" />
+    <Reference Include="System.Core">
+      <RequiredTargetFramework>3.5</RequiredTargetFramework>
+    </Reference>
+  </ItemGroup>
+  <ItemGroup>
+    <Compile Include="..\lib\WatchDog.cs">
+      <Link>WatchDog.cs</Link>
+    </Compile>
+    <Compile Include="Messaging\Tests\ListenerBindingTestFixture.cs" />
+    <Compile Include="Objects\Tests\SysLocationTestFixture.cs" />
+    <Compile Include="Objects\Tests\SysServicesTestFixture.cs" />
+    <Compile Include="Objects\Tests\SysNameTestFixture.cs" />
+    <Compile Include="Objects\Tests\SysContactTestFixture.cs" />
+    <Compile Include="Objects\Tests\SysDescrTestFixture.cs" />
+    <Compile Include="Objects\Tests\SysObjectIdTestFixture.cs" />
+    <Compile Include="Objects\Tests\SysUpTimeTestFixture.cs" />
+    <Compile Include="Pipeline\Tests\InformRequestMessageReceivedEventArgsTestFixture.cs" />
+    <Compile Include="Pipeline\Tests\TrapV2MessageReceivedEventArgsTestFixture.cs" />
+    <Compile Include="Pipeline\Tests\TrapV1MessageReceivedEventArgsTestFixture.cs" />
+    <Compile Include="Pipeline\Tests\TrapV2MessageHandlerTestFixture.cs" />
+    <Compile Include="Pipeline\Tests\TrapV1MessageHandlerTestFixture.cs" />
+    <Compile Include="Pipeline\Tests\GetBulkMessageHandlerTestFixture.cs" />
+    <Compile Include="Pipeline\Tests\GetMessageHandlerTestFixture.cs" />
+    <Compile Include="Pipeline\Tests\GetNextMessageHandlerTestFixture.cs" />
+    <Compile Include="Pipeline\Tests\GetNextV1MessageHandlerTestFixture.cs" />
+    <Compile Include="Pipeline\Tests\GetV1MessageHandlerTestFixture.cs" />
+    <Compile Include="Pipeline\Tests\InformRequestMessageHandlerTestFixture.cs" />
+    <Compile Include="Pipeline\Tests\SetMessageHandlerTestFixture.cs" />
+    <Compile Include="Pipeline\Tests\SetV1MessageHandlerTestFixture.cs" />
+    <Compile Include="Properties\AssemblyInfo.cs" />
+    <Compile Include="Properties\Resources.Designer.cs">
+      <AutoGen>True</AutoGen>
+      <DesignTime>True</DesignTime>
+      <DependentUpon>Resources.resx</DependentUpon>
+    </Compile>
+    <Compile Include="Security\Tests\AuthenticationProviderExtensionTestFixture.cs" />
+    <Compile Include="Tests\TestBitsType.cs" />
+    <Compile Include="Tests\TestCounter64Type.cs" />
+    <Compile Include="Tests\TestIntegerType.cs" />
+    <Compile Include="Tests\TestIpAddressType.cs" />
+    <Compile Include="Tests\TestOctetStringType.cs" />
+    <Compile Include="Security\Tests\DefaultAuthenticationProviderTestFixture.cs" />
+    <Compile Include="Security\Tests\DefaultPrivacyProviderTestFixture.cs" />
+    <Compile Include="Security\Tests\DESPrivacyProviderTestFixture.cs" />
+    <Compile Include="Security\Tests\MD5AuthenticationProviderTestFixture.cs" />
+    <Compile Include="Security\Tests\PrivacyProviderExtensionTestFixture.cs" />
+    <Compile Include="Security\Tests\SaltGeneratorTestFixture.cs" />
+    <Compile Include="Security\Tests\SHA1AuthenticationProviderTestFixture.cs" />
+    <Compile Include="Security\Tests\UserRegistryTestFixture.cs" />
+    <Compile Include="Security\Tests\UserTestFixture.cs" />
+    <Compile Include="Tests\GetBulkRequestPduTestFixture.cs" />
+    <Compile Include="Tests\GetNextRequestPduTestFixture.cs" />
+    <Compile Include="Tests\GetRequestPduTestFixture.cs" />
+    <Compile Include="Tests\HeaderTestFixture.cs" />
+    <Compile Include="Tests\InformRequestPduTestFixture.cs" />
+    <Compile Include="Tests\MalformedPduTestFixture.cs" />
+    <Compile Include="Tests\ReportPduTestFixture.cs" />
+    <Compile Include="Tests\ResponsePduTestFixture.cs" />
+    <Compile Include="Tests\ScopeTestFixture.cs" />
+    <Compile Include="Tests\SearchResultTestFixture.cs" />
+    <Compile Include="Tests\SecurityParametersTestFixture.cs" />
+    <Compile Include="Tests\SetRequestPduTestFixture.cs" />
+    <Compile Include="Tests\SnmpDataExtensionTestFixture.cs" />
+    <Compile Include="Tests\StreamExtensionTestFixture.cs" />
+    <Compile Include="Tests\TestDESPrivacyProvider.cs" />
+    <Compile Include="Tests\EndOfMibViewTestFixture.cs" />
+    <Compile Include="Tests\TestManager.cs" />
+    <Compile Include="Tests\TestByteTool.cs" />
+    <Compile Include="Tests\TestConstructHelper.cs" />
+    <Compile Include="Tests\Counter32TestFixture.cs" />
+    <Compile Include="Tests\Counter64TestFixture.cs" />
+    <Compile Include="Tests\Gauge32TestFixture.cs" />
+    <Compile Include="Tests\TestGetRequestMessage.cs" />
+    <Compile Include="Tests\TestResponseMessage.cs" />
+    <Compile Include="Tests\Integer32TestFixture.cs" />
+    <Compile Include="Tests\IPTestFixture.cs" />
+    <Compile Include="Tests\TestLexer.cs" />
+    <Compile Include="Tests\TestMD5AuthenticationProvider.cs" />
+    <Compile Include="Tests\TestMessageFactory.cs" />
+    <Compile Include="Tests\TestMibDocument.cs" />
+    <Compile Include="Tests\NoSuchInstanceTestFixture.cs" />
+    <Compile Include="Tests\NoSuchObjectTestFixture.cs" />
+    <Compile Include="Tests\NullTestFixture.cs" />
+    <Compile Include="Tests\ObjectIdentifierTestFixture.cs" />
+    <Compile Include="Tests\TestObjectRegistry.cs" />
+    <Compile Include="Tests\TestObjectTree.cs" />
+    <Compile Include="Tests\TestSecurityRecord.cs" />
+    <Compile Include="Tests\TestStringUtilities.cs" />
+    <Compile Include="Tests\OctetStringTestFixture.cs" />
+    <Compile Include="Tests\OpaqueTestFixture.cs" />
+    <Compile Include="Tests\TestParseItemsException.cs" />
+    <Compile Include="Tests\SequenceTestFixture.cs" />
+    <Compile Include="Tests\DataFactoryTestFixture.cs" />
+    <Compile Include="Tests\TestTextualConvention.cs" />
+    <Compile Include="Tests\TimeticksTestFixture.cs" />
+    <Compile Include="Tests\TestTrapV1Message.cs" />
+    <Compile Include="Tests\TrapV1PduTestFixture.cs" />
+    <Compile Include="Tests\TestTrapV2Message.cs" />
+    <Compile Include="Tests\TestUnsignedType.cs" />
+    <Compile Include="Tests\VariableTestFixture.cs" />
+    <Compile Include="Tests\TestWatchDog.cs" />
+    <Compile Include="Tests\TrapV2PduTestFixture.cs" />
+    <None Include="Resources\empty.txt" />
+    <None Include="Resources\httpmib.txt" />
+  </ItemGroup>
+  <ItemGroup>
+    <None Include="Resources\ACTONA-ACTASTOR-MIB.mib" />
+    <None Include="Resources\ADSL-LINE-MIB.mib" />
+    <None Include="Resources\ADSL-TC-MIB.mib" />
+    <None Include="Resources\AIRPORT-BASESTATION-3-MIB.mib" />
+    <None Include="Resources\ALLIEDTELESYN-MIB.mib" />
+    <None Include="Resources\ALVARION-DOT11-WLAN-MIB.mib" />
+    <None Include="Resources\APPC-MIB.mib" />
+    <None Include="Resources\ARRAYMANAGER-MIB.mib" />
+    <None Include="Resources\ARROWPOINT-IPV4-OSPF-MIB.mib" />
+    <None Include="Resources\ATM-TC-MIB.mib" />
+    <None Include="Resources\BASEBRDD_MIB-MIB.mib" />
+    <None Include="Resources\BRIDGE-MIB" />
+    <None Include="Resources\CISCO-AAA-SERVER-MIB.mib" />
+    <None Include="Resources\CISCO-BULK-FILE-MIB.mib" />
+    <None Include="Resources\CISCO-CSG-MIB.mib" />
+    <None Include="Resources\DMTF-DMI-MIB.mib" />
+    <None Include="Resources\fivevarbinds.dat" />
+    <None Include="Resources\get.dat" />
+    <None Include="Resources\getresponse.dat" />
+    <None Include="Resources\ianalist" />
+    <None Include="Resources\IEEE8021-PAE-MIB.mib" />
+    <None Include="Resources\IEEE802DOT11-MIB.mib" />
+    <None Include="Resources\JVM-MANAGEMENT-MIB.mib" />
+    <None Include="Resources\Makefile.in" />
+    <None Include="Resources\Makefile.mib" />
+    <None Include="Resources\makehtml.pl" />
+    <None Include="Resources\mibfetch" />
+    <None Include="Resources\nodemap" />
+    <None Include="Resources\novarbind.dat" />
+    <None Include="Resources\onevarbind.dat" />
+    <None Include="Resources\README.mibs" />
+    <None Include="Resources\RFC-1212" />
+    <None Include="Resources\RFC1157-SNMP.mib" />
+    <None Include="Resources\RFC1213-MIB" />
+    <None Include="Resources\RFC1271-MIB" />
+    <None Include="Resources\rfclist" />
+    <None Include="Resources\rfcmibs.diff" />
+    <None Include="Resources\smistrip" />
+    <None Include="Resources\SNMPV2-PDU.mib" />
+    <None Include="Resources\SYMMIB_MIB-MIB.mib" />
+    <None Include="Resources\trapv3auth" />
+    <None Include="Resources\trapv3authpriv" />
+    <None Include="Resources\twovarbinds.dat" />
+    <None Include="Resources\UCD-DEMO-MIB.inc" />
+    <None Include="Resources\UCD-DISKIO-MIB.inc" />
+    <None Include="Resources\UCD-DLMOD-MIB.inc" />
+    <None Include="Resources\UCD-IPFILTER-MIB.inc" />
+    <None Include="Resources\UCD-IPFWACC-MIB.inc" />
+    <None Include="Resources\UCD-SNMP-MIB.inc" />
+  </ItemGroup>
+  <ItemGroup>
+    <None Include="Resources\AGENTX-MIB.txt" />
+    <None Include="Resources\DISMAN-EVENT-MIB.txt" />
+    <None Include="Resources\DISMAN-EXPRESSION-MIB.txt" />
+    <None Include="Resources\DISMAN-NSLOOKUP-MIB.txt" />
+    <None Include="Resources\DISMAN-PING-MIB.txt" />
+    <None Include="Resources\DISMAN-SCHEDULE-MIB.txt" />
+    <None Include="Resources\DISMAN-SCRIPT-MIB.txt" />
+    <None Include="Resources\DISMAN-TRACEROUTE-MIB.txt" />
+    <None Include="Resources\EtherLike-MIB.txt" />
+    <None Include="Resources\HCNUM-TC.txt" />
+    <None Include="Resources\HOST-RESOURCES-MIB.txt" />
+    <None Include="Resources\HOST-RESOURCES-TYPES.txt" />
+    <None Include="Resources\IANA-ADDRESS-FAMILY-NUMBERS-MIB.txt" />
+    <None Include="Resources\IANA-LANGUAGE-MIB.txt" />
+    <None Include="Resources\IANA-RTPROTO-MIB.txt" />
+    <None Include="Resources\IANAifType-MIB.txt" />
+    <None Include="Resources\IF-INVERTED-STACK-MIB.txt" />
+    <None Include="Resources\IF-MIB.txt" />
+    <None Include="Resources\INET-ADDRESS-MIB.txt" />
+    <None Include="Resources\IP-FORWARD-MIB.txt" />
+    <None Include="Resources\IP-MIB.txt" />
+    <None Include="Resources\IPV6-FLOW-LABEL-MIB.txt" />
+    <None Include="Resources\IPV6-ICMP-MIB.txt" />
+    <None Include="Resources\IPV6-MIB.txt" />
+    <None Include="Resources\IPV6-TC.txt" />
+    <None Include="Resources\IPV6-TCP-MIB.txt" />
+    <None Include="Resources\IPV6-UDP-MIB.txt" />
+    <None Include="Resources\LM-SENSORS-MIB.txt" />
+    <None Include="Resources\MTA-MIB.txt" />
+    <None Include="Resources\NET-SNMP-AGENT-MIB.txt" />
+    <None Include="Resources\NET-SNMP-EXAMPLES-MIB.txt" />
+    <None Include="Resources\NET-SNMP-EXTEND-MIB.txt" />
+    <None Include="Resources\NET-SNMP-MIB.txt" />
+    <None Include="Resources\NET-SNMP-MONITOR-MIB.txt" />
+    <None Include="Resources\NET-SNMP-SYSTEM-MIB.txt" />
+    <None Include="Resources\NET-SNMP-TC.txt" />
+    <None Include="Resources\NET-SNMP-VACM-MIB.txt" />
+    <None Include="Resources\NETWORK-SERVICES-MIB.txt" />
+    <None Include="Resources\NOTIFICATION-LOG-MIB.txt" />
+    <None Include="Resources\RFC-1215.txt" />
+    <None Include="Resources\RFC1155-SMI.txt" />
+    <None Include="Resources\RFC1213-MIB.txt" />
+    <None Include="Resources\RMON-MIB.txt" />
+    <None Include="Resources\SMUX-MIB.txt" />
+    <None Include="Resources\SNMP-COMMUNITY-MIB.txt" />
+    <None Include="Resources\SNMP-FRAMEWORK-MIB.txt" />
+    <None Include="Resources\SNMP-MPD-MIB.txt" />
+    <None Include="Resources\SNMP-NOTIFICATION-MIB.txt" />
+    <None Include="Resources\SNMP-PROXY-MIB.txt" />
+    <None Include="Resources\SNMP-TARGET-MIB.txt" />
+    <None Include="Resources\SNMP-USER-BASED-SM-MIB.txt" />
+    <None Include="Resources\SNMP-USM-AES-MIB.txt" />
+    <None Include="Resources\SNMP-USM-DH-OBJECTS-MIB.txt" />
+    <None Include="Resources\SNMP-VIEW-BASED-ACM-MIB.txt" />
+    <None Include="Resources\SNMPv2-CONF.txt" />
+    <None Include="Resources\SNMPv2-MIB.txt" />
+    <None Include="Resources\SNMPv2-SMI.txt" />
+    <None Include="Resources\SNMPv2-TC.txt" />
+    <None Include="Resources\SNMPv2-TM.txt" />
+    <None Include="Resources\TCP-MIB.txt" />
+    <None Include="Resources\TRANSPORT-ADDRESS-MIB.txt" />
+    <None Include="Resources\trapv3" />
+    <None Include="Resources\TUNNEL-MIB.txt" />
+    <None Include="Resources\UCD-DEMO-MIB.txt" />
+    <None Include="Resources\UCD-DISKIO-MIB.txt" />
+    <None Include="Resources\UCD-DLMOD-MIB.txt" />
+    <None Include="Resources\UCD-IPFILTER-MIB.txt" />
+    <None Include="Resources\UCD-IPFWACC-MIB.txt" />
+    <None Include="Resources\UCD-SNMP-MIB-OLD.txt" />
+    <None Include="Resources\UCD-SNMP-MIB.txt" />
+    <None Include="Resources\UDP-MIB.txt" />
+  </ItemGroup>
+  <ItemGroup>
+    <EmbeddedResource Include="Properties\Resources.resx">
+      <Generator>ResXFileCodeGenerator</Generator>
+      <LastGenOutput>Resources.Designer.cs</LastGenOutput>
+      <SubType>Designer</SubType>
+      <CustomToolNamespace>Lextm.SharpSnmpLib.Tests</CustomToolNamespace>
+    </EmbeddedResource>
+  </ItemGroup>
+  <ItemGroup>
+    <ProjectReference Include="..\SharpSnmpLib\SharpSnmpLib.csproj">
+      <Project>{286DE6DB-8F95-4BD4-86A2-86488D2E0EE1}</Project>
+      <Name>SharpSnmpLib</Name>
+    </ProjectReference>
+    <ProjectReference Include="..\SharpSnmpLib\SharpSnmpLib.Mib.csproj">
+      <Project>{CBE20411-5DB7-487D-825D-7694267BB6F5}</Project>
+      <Name>SharpSnmpLib.Mib</Name>
+    </ProjectReference>
+  </ItemGroup>
+  <ItemGroup />
+  <Import Project="$(MSBuildToolsPath)\Microsoft.CSharp.targets" />
+  <!-- To modify your build process, add your task inside one of the targets below and uncomment it. 
+       Other similar extension points exist, see Microsoft.Common.targets.
+  <Target Name="BeforeBuild">
+  </Target>
+  <Target Name="AfterBuild">
+  </Target>
+  -->
 </Project>