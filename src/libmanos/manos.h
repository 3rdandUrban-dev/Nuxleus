
#ifndef MANOS_H
#define MANOS_H

#include "ev.h"
#include "eio.h"


typedef struct {
	int offset;
	int length;
	char* bytes;	
} bytebuffer_t;

typedef struct {
	struct ev_loop *loop;
	struct ev_idle eio_idle_watcher;
} manos_data_t;

<<<<<<< HEAD
typedef void (*sendfile_cb) (int length, int error);
=======
typedef void (*length_cb) (off_t length, int error);
>>>>>>> 3f2aa199


manos_data_t *manos_init (struct ev_loop *loop);
void manos_shutdown (manos_data_t *data);


int manos_socket_connect (char *host, int port, int *err);
int manos_socket_listen (char *host, int port, int backlog, int *err);
int manos_socket_accept (int fd, int *err);
int manos_socket_accept_many (int fd, int *fds, int len, int *err);
int manos_socket_receive (int fd, char* data, int len, int *err);
int manos_socket_send (int fd, bytebuffer_t *buffers, int len, int *err);
int manos_socket_close (int fd, int *err);
int manos_socket_send_file (int socket, char *name, int chunked, off_t length, length_cb cb);

<<<<<<< HEAD

int manos_socket_send_file_chunked (int socket, char *name, sendfile_cb cb, int *err);
int manos_socket_send_file (int socket, char *name, off_t length, sendfile_cb cb, int *err);

=======
int manos_file_get_length (char *path, length_cb cb);
>>>>>>> 3f2aa199

#endif
<|MERGE_RESOLUTION|>--- conflicted
+++ resolved
@@ -17,11 +17,7 @@
 	struct ev_idle eio_idle_watcher;
 } manos_data_t;
 
-<<<<<<< HEAD
-typedef void (*sendfile_cb) (int length, int error);
-=======
 typedef void (*length_cb) (off_t length, int error);
->>>>>>> 3f2aa199
 
 
 manos_data_t *manos_init (struct ev_loop *loop);
@@ -37,13 +33,6 @@
 int manos_socket_close (int fd, int *err);
 int manos_socket_send_file (int socket, char *name, int chunked, off_t length, length_cb cb);
 
-<<<<<<< HEAD
-
-int manos_socket_send_file_chunked (int socket, char *name, sendfile_cb cb, int *err);
-int manos_socket_send_file (int socket, char *name, off_t length, sendfile_cb cb, int *err);
-
-=======
 int manos_file_get_length (char *path, length_cb cb);
->>>>>>> 3f2aa199
 
 #endif
