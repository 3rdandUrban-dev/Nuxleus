--- conflicted
+++ resolved
@@ -322,15 +322,15 @@
 	int socket;
 	int flags;
 	off_t length;
-<<<<<<< HEAD
-	sendfile_cb cb;
+	length_cb cb;
 } sendfile_data_t;
 
+
 static int
-sendfile_sendfile_cb (eio_req *req)
+sendfile_complete_cb (eio_req *req)
 {
 	sendfile_data_t *data = (sendfile_data_t *) req->data;
-	
+
 	data->cb (data->length, 0);
 }
 
@@ -344,32 +344,7 @@
 
 	data->length = buf->st_size;
 
-	buffer_len = snprintf (buffer, 10, "%d\r\n", data->length);
-=======
-	length_cb cb;
-} sendfile_data_t;
-
-
-static int
-sendfile_complete_cb (eio_req *req)
-{
-	sendfile_data_t *data = (sendfile_data_t *) req->data;
-
-	data->cb (data->length, 0);
-}
-
-static int
-sendfile_stat_cb (eio_req *req)
-{
-	struct stat *buf = EIO_STAT_BUF (req);
-	sendfile_data_t *data = (sendfile_data_t *) req->data;
-	static char buffer [24];
-	int buffer_len;
-
-	data->length = buf->st_size;
-
 	buffer_len = snprintf (buffer, 10, "%x\r\n", data->length);
->>>>>>> 3f2aa199
 
 	/* send the chunk length */
 	if (send (data->socket, buffer, buffer_len, 0) != buffer_len) {
@@ -377,11 +352,7 @@
 		return;
 	}
 
-<<<<<<< HEAD
-	eio_sendfile (data->socket, data->fd, 0, data->length, 0, sendfile_sendfile_cb, data);
-=======
 	eio_sendfile (data->socket, data->fd, 0, data->length, 0, sendfile_complete_cb, data);
->>>>>>> 3f2aa199
 	
 }
 
@@ -394,20 +365,12 @@
 	if (data->flags & SEND_LENGTH) 
 		eio_fstat (data->fd, 0, sendfile_stat_cb, data);
 	else
-<<<<<<< HEAD
-		eio_sendfile (data->socket, data->fd, 0, data->length, 0, sendfile_sendfile_cb, data);
-=======
 		eio_sendfile (data->socket, data->fd, 0, data->length, 0, sendfile_complete_cb, data);
->>>>>>> 3f2aa199
 }
 
 
 static int
-<<<<<<< HEAD
-sendfile_internal (int socket, char *name, int length, int flags, sendfile_cb cb, int *err)
-=======
 sendfile_internal (int socket, char *name, int length, int flags, length_cb cb)
->>>>>>> 3f2aa199
 {
 	sendfile_data_t *data = malloc (sizeof (sendfile_data_t));
 
@@ -419,22 +382,6 @@
 	data->cb = cb;
 
 	eio_open (name, O_RDONLY, 0777, 0, sendfile_open_cb, data);
-<<<<<<< HEAD
-}
-
-
-int
-manos_socket_send_file_chunked (int socket, char *name, sendfile_cb cb, int *err)
-{
-	return sendfile_internal (socket, name, -1, SEND_LENGTH, cb, err);
-}
-
-
-int
-manos_socket_send_file (int socket, char *name, off_t length, sendfile_cb cb, int *err)
-{
-	return sendfile_internal (socket, name, length, NO_FLAGS, cb, err);
-=======
 
 	return 0;
 }
@@ -443,7 +390,6 @@
 manos_socket_send_file (int socket, char *name, int chunked, off_t length, length_cb cb)
 {
 	return sendfile_internal (socket, name, length, chunked ? SEND_LENGTH : NO_FLAGS, cb);
->>>>>>> 3f2aa199
 }
 
 
