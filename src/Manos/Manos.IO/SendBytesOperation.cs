//
// Copyright (C) 2010 Jackson Harper (jackson@manosdemono.com)
//
// Permission is hereby granted, free of charge, to any person obtaining
// a copy of this software and associated documentation files (the
// "Software"), to deal in the Software without restriction, including
// without limitation the rights to use, copy, modify, merge, publish,
// distribute, sublicense, and/or sell copies of the Software, and to
// permit persons to whom the Software is furnished to do so, subject to
// the following conditions:
// 
// The above copyright notice and this permission notice shall be
// included in all copies or substantial portions of the Software.
// 
// THE SOFTWARE IS PROVIDED "AS IS", WITHOUT WARRANTY OF ANY KIND,
// EXPRESS OR IMPLIED, INCLUDING BUT NOT LIMITED TO THE WARRANTIES OF
// MERCHANTABILITY, FITNESS FOR A PARTICULAR PURPOSE AND
// NONINFRINGEMENT. IN NO EVENT SHALL THE AUTHORS OR COPYRIGHT HOLDERS BE
// LIABLE FOR ANY CLAIM, DAMAGES OR OTHER LIABILITY, WHETHER IN AN ACTION
// OF CONTRACT, TORT OR OTHERWISE, ARISING FROM, OUT OF OR IN CONNECTION
// WITH THE SOFTWARE OR THE USE OR OTHER DEALINGS IN THE SOFTWARE.
//
//
using System;
using System.Net.Sockets;
using System.Collections;
using System.Collections.Generic;

using Manos;
using Manos.Collections;

namespace Manos.IO
{
	public class SendBytesOperation : IWriteOperation
	{

		private ByteBuffer [] buffers;
		private int bufferOffset;
		private WriteCallback callback;

		public SendBytesOperation (ByteBuffer[] buffers, WriteCallback callback)
		{
			this.buffers = buffers;
			this.callback = callback;
		}

		public void Dispose ()
		{
		}

		public bool IsComplete {
			get;
			private set;
		}

		public bool Combine (IWriteOperation other)
		{
			return false;
		}

		SocketStream sstream;

		public void BeginWrite (IOStream stream)
		{
			sstream = (SocketStream) stream;
		}

		public void HandleWrite (IOStream stream)
		{
<<<<<<< HEAD
			ISocketStream sstream = (ISocketStream) stream;
			
			while (this.buffers.Count > 0) {
=======
			while (this.buffers.Length > bufferOffset) {
>>>>>>> 37995634
				int len = -1;
				int error;
				len = sstream.Send (buffers [bufferOffset], out error);

				if (len > 0) {
					AdjustSegments (len);
				} else {
					return;
<<<<<<< HEAD

				if (len != -1) {
					int num_segments = buffers.Count;
					IOStreamUtilities.AdjustSegments (len, buffers);
					segments_written = num_segments - buffers.Count;
=======
>>>>>>> 37995634
				}
			}

			FireCallbacks ();
			IsComplete = (buffers.Length == bufferOffset);
		}

		void AdjustSegments (int len)
		{
			if (len > 0) {
				int seg_len = buffers [bufferOffset].Length;
				if (seg_len == len) {
					buffers [bufferOffset] = null;
					bufferOffset++;
				} else {
					var buf = buffers [bufferOffset];
					buf.Position += len;
					buf.Length -= len;
				}
			}
		}

		public void EndWrite (IOStream stream)
		{
		}

		private void FireCallbacks ()
		{
			if (buffers.Length == bufferOffset && callback != null) {
				callback ();
			}
		}
	}
}
<|MERGE_RESOLUTION|>--- conflicted
+++ resolved
@@ -1,126 +1,123 @@
-//
-// Copyright (C) 2010 Jackson Harper (jackson@manosdemono.com)
-//
-// Permission is hereby granted, free of charge, to any person obtaining
-// a copy of this software and associated documentation files (the
-// "Software"), to deal in the Software without restriction, including
-// without limitation the rights to use, copy, modify, merge, publish,
-// distribute, sublicense, and/or sell copies of the Software, and to
-// permit persons to whom the Software is furnished to do so, subject to
-// the following conditions:
-// 
-// The above copyright notice and this permission notice shall be
-// included in all copies or substantial portions of the Software.
-// 
-// THE SOFTWARE IS PROVIDED "AS IS", WITHOUT WARRANTY OF ANY KIND,
-// EXPRESS OR IMPLIED, INCLUDING BUT NOT LIMITED TO THE WARRANTIES OF
-// MERCHANTABILITY, FITNESS FOR A PARTICULAR PURPOSE AND
-// NONINFRINGEMENT. IN NO EVENT SHALL THE AUTHORS OR COPYRIGHT HOLDERS BE
-// LIABLE FOR ANY CLAIM, DAMAGES OR OTHER LIABILITY, WHETHER IN AN ACTION
-// OF CONTRACT, TORT OR OTHERWISE, ARISING FROM, OUT OF OR IN CONNECTION
-// WITH THE SOFTWARE OR THE USE OR OTHER DEALINGS IN THE SOFTWARE.
-//
-//
-using System;
-using System.Net.Sockets;
-using System.Collections;
-using System.Collections.Generic;
-
-using Manos;
-using Manos.Collections;
-
-namespace Manos.IO
-{
-	public class SendBytesOperation : IWriteOperation
-	{
-
-		private ByteBuffer [] buffers;
-		private int bufferOffset;
-		private WriteCallback callback;
-
-		public SendBytesOperation (ByteBuffer[] buffers, WriteCallback callback)
-		{
-			this.buffers = buffers;
-			this.callback = callback;
-		}
-
-		public void Dispose ()
-		{
-		}
-
-		public bool IsComplete {
-			get;
-			private set;
-		}
-
-		public bool Combine (IWriteOperation other)
-		{
-			return false;
-		}
-
-		SocketStream sstream;
-
-		public void BeginWrite (IOStream stream)
-		{
-			sstream = (SocketStream) stream;
-		}
-
-		public void HandleWrite (IOStream stream)
-		{
-<<<<<<< HEAD
-			ISocketStream sstream = (ISocketStream) stream;
-			
-			while (this.buffers.Count > 0) {
-=======
-			while (this.buffers.Length > bufferOffset) {
->>>>>>> 37995634
-				int len = -1;
-				int error;
-				len = sstream.Send (buffers [bufferOffset], out error);
-
-				if (len > 0) {
-					AdjustSegments (len);
-				} else {
-					return;
-<<<<<<< HEAD
-
-				if (len != -1) {
-					int num_segments = buffers.Count;
-					IOStreamUtilities.AdjustSegments (len, buffers);
-					segments_written = num_segments - buffers.Count;
-=======
->>>>>>> 37995634
-				}
-			}
-
-			FireCallbacks ();
-			IsComplete = (buffers.Length == bufferOffset);
-		}
-
-		void AdjustSegments (int len)
-		{
-			if (len > 0) {
-				int seg_len = buffers [bufferOffset].Length;
-				if (seg_len == len) {
-					buffers [bufferOffset] = null;
-					bufferOffset++;
-				} else {
-					var buf = buffers [bufferOffset];
-					buf.Position += len;
-					buf.Length -= len;
-				}
-			}
-		}
-
-		public void EndWrite (IOStream stream)
-		{
-		}
-
-		private void FireCallbacks ()
-		{
-			if (buffers.Length == bufferOffset && callback != null) {
-				callback ();
-			}
-		}
-	}
-}
+//
+// Copyright (C) 2010 Jackson Harper (jackson@manosdemono.com)
+//
+// Permission is hereby granted, free of charge, to any person obtaining
+// a copy of this software and associated documentation files (the
+// "Software"), to deal in the Software without restriction, including
+// without limitation the rights to use, copy, modify, merge, publish,
+// distribute, sublicense, and/or sell copies of the Software, and to
+// permit persons to whom the Software is furnished to do so, subject to
+// the following conditions:
+// 
+// The above copyright notice and this permission notice shall be
+// included in all copies or substantial portions of the Software.
+// 
+// THE SOFTWARE IS PROVIDED "AS IS", WITHOUT WARRANTY OF ANY KIND,
+// EXPRESS OR IMPLIED, INCLUDING BUT NOT LIMITED TO THE WARRANTIES OF
+// MERCHANTABILITY, FITNESS FOR A PARTICULAR PURPOSE AND
+// NONINFRINGEMENT. IN NO EVENT SHALL THE AUTHORS OR COPYRIGHT HOLDERS BE
+// LIABLE FOR ANY CLAIM, DAMAGES OR OTHER LIABILITY, WHETHER IN AN ACTION
+// OF CONTRACT, TORT OR OTHERWISE, ARISING FROM, OUT OF OR IN CONNECTION
+// WITH THE SOFTWARE OR THE USE OR OTHER DEALINGS IN THE SOFTWARE.
+//
+//
+using System;
+using System.Net.Sockets;
+using System.Collections;
+using System.Collections.Generic;
+
+using Manos;
+using Manos.Collections;
+
+namespace Manos.IO
+{
+    public class SendBytesOperation : IWriteOperation
+    {
+
+        private ByteBuffer[] buffers;
+        private int bufferOffset;
+        private WriteCallback callback;
+
+        public SendBytesOperation(ByteBuffer[] buffers, WriteCallback callback)
+        {
+            this.buffers = buffers;
+            this.callback = callback;
+        }
+
+        public void Dispose()
+        {
+        }
+
+        public bool IsComplete
+        {
+            get;
+            private set;
+        }
+
+        public bool Combine(IWriteOperation other)
+        {
+            return false;
+        }
+
+        ISocketStream sstream;
+
+        public void BeginWrite(IIOStream stream)
+        {
+            sstream = (ISocketStream)stream;
+        }
+
+        public void HandleWrite(IIOStream stream)
+        {
+            while (this.buffers.Length > bufferOffset)
+            {
+                int len = -1;
+                int error;
+                len = sstream.Send(buffers[bufferOffset], out error);
+
+                if (len > 0)
+                {
+                    AdjustSegments(len);
+                }
+                else
+                {
+                    return;
+                }
+            }
+
+            FireCallbacks();
+            IsComplete = (buffers.Length == bufferOffset);
+        }
+
+        void AdjustSegments(int len)
+        {
+            if (len > 0)
+            {
+                int seg_len = buffers[bufferOffset].Length;
+                if (seg_len == len)
+                {
+                    buffers[bufferOffset] = null;
+                    bufferOffset++;
+                }
+                else
+                {
+                    var buf = buffers[bufferOffset];
+                    buf.Position += len;
+                    buf.Length -= len;
+                }
+            }
+        }
+
+        public void EndWrite(IIOStream stream)
+        {
+        }
+
+        private void FireCallbacks()
+        {
+            if (buffers.Length == bufferOffset && callback != null)
+            {
+                callback();
+            }
+        }
+    }
+}
+