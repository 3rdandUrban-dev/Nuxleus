//
// Copyright (C) 2010 Jackson Harper (jackson@manosdemono.com)
//
// Permission is hereby granted, free of charge, to any person obtaining
// a copy of this software and associated documentation files (the
// "Software"), to deal in the Software without restriction, including
// without limitation the rights to use, copy, modify, merge, publish,
// distribute, sublicense, and/or sell copies of the Software, and to
// permit persons to whom the Software is furnished to do so, subject to
// the following conditions:
// 
// The above copyright notice and this permission notice shall be
// included in all copies or substantial portions of the Software.
// 
// THE SOFTWARE IS PROVIDED "AS IS", WITHOUT WARRANTY OF ANY KIND,
// EXPRESS OR IMPLIED, INCLUDING BUT NOT LIMITED TO THE WARRANTIES OF
// MERCHANTABILITY, FITNESS FOR A PARTICULAR PURPOSE AND
// NONINFRINGEMENT. IN NO EVENT SHALL THE AUTHORS OR COPYRIGHT HOLDERS BE
// LIABLE FOR ANY CLAIM, DAMAGES OR OTHER LIABILITY, WHETHER IN AN ACTION
// OF CONTRACT, TORT OR OTHERWISE, ARISING FROM, OUT OF OR IN CONNECTION
// WITH THE SOFTWARE OR THE USE OR OTHER DEALINGS IN THE SOFTWARE.
//
//
using System;
using System.IO;
using System.Text;
using System.Linq;
using System.Collections;
using System.Collections.Generic;

using Manos.IO;
using Manos.Collections;
using Mono.Unix.Native;

namespace Manos.Http
{
	public class HttpStream : System.IO.Stream, IDisposable
	{
		private long length;
		private bool chunk_encode = true;
		private bool metadata_written;
		private bool final_chunk_sent;
		private Queue<object> write_ops;

		public HttpStream (HttpEntity entity, Manos.IO.Stream stream)
		{
			HttpEntity = entity;
			SocketStream = stream;
			AddHeaders = true;
		}

		public HttpEntity HttpEntity {
			get;
			private set;
		}

		public Manos.IO.Stream SocketStream {
			get;
			private set;
		}

		public bool Chunked {
			get { return chunk_encode; }
			set {
				if (length > 0 && chunk_encode != value)
					throw new InvalidOperationException ("Chunked can not be changed after a write has been performed.");
				chunk_encode = value;
			}
		}

		public bool AddHeaders {
			get;
			set;
		}

		public override bool CanRead {
			get { return false; }
		}

		public override bool CanSeek {
			get { return false; }
		}

		public override bool CanWrite {
			get { return true; }
		}

		public override long Length {
			get { return length; }
		}

		public override long Position {
			get { return length; }
			set { Seek (value, SeekOrigin.Begin); }
		}

		public override void Flush ()
		{
		}

		public override int Read (byte[] buffer, int offset, int count)
		{
			throw new NotSupportedException ("Can not Read from an HttpStream.");
		}

		public override long Seek (long offset, SeekOrigin origin)
		{
			throw new NotSupportedException ("Can not seek on an HttpStream.");
		}

		public override void SetLength (long value)
		{
			throw new NotSupportedException ("Can not set the length of an HttpStream.");
		}

		public override void Write (byte[] buffer, int offset, int count)
		{
			Write (buffer, offset, count, chunk_encode);
		}

		public void SendFile (string file_name)
		{
			EnsureMetadata ();
			
<<<<<<< HEAD
			var len = SocketStream.Managed ? Manos.Managed.FileStream.GetLength (file_name) : Manos.IO.Libev.FileStream.GetLength (file_name);
=======
			var len = new FileInfo (file_name).Length;
>>>>>>> 791a0e6d
			length += len;
			
			QueueFile (file_name);
		}

		IEnumerable<ByteBuffer> SendCallback (Action callback)
		{
			callback ();
			yield break;
		}

		void SendFileData (string fileName)
		{
			if (SocketStream is ISendfileCapable) {
				((ISendfileCapable) SocketStream).SendFile (fileName);
			} else {
				SocketStream.PauseWriting ();
				var fs = HttpEntity.Context.OpenFile (fileName, FileAccess.Read, 64 * 1024);
				SocketStream.Write (new StreamCopySequencer (fs, SocketStream, true));
			}
			SocketStream.Write (SendCallback (SendBufferedOps));
		}

		void SendFileImpl (string fileName)
		{
			var len = new FileInfo (fileName).Length;
			if (chunk_encode) {
				SendChunk (len, false);
				SendFileData (fileName);
				SendChunk (-1, false);
			} else {
				SendFileData (fileName);
			}
		}

		private void Write (byte [] buffer, int offset, int count, bool chunked)
		{
			EnsureMetadata ();

			if (chunked)
				SendChunk (count, false);

			length += (count - offset);
			
			QueueBuffer (new ByteBuffer (buffer, offset, count));
			
			if (chunked)
				SendChunk (-1, false);
		}

		public void End ()
		{
			End (null);
		}

		public void End (Action callback)
		{
			if (chunk_encode) {
				SendFinalChunk (callback);
				return;
			}
			
			if (callback != null) {
				if (write_ops == null)
					write_ops = new Queue<object> ();
				write_ops.Enqueue (callback);
			}

			WriteMetadata ();
			SendBufferedOps ();
		}

		public void SendFinalChunk (Action callback)
		{
			EnsureMetadata ();

			if (!chunk_encode || final_chunk_sent)
				return;

			final_chunk_sent = true;

			SendChunk (0, true);
			SocketStream.Write (SendCallback (callback));
		}

		public void SendBufferedOps ()
		{
			if (write_ops != null) {
				while (write_ops.Count > 0) {
					var op = write_ops.Dequeue ();
					if (op is ByteBuffer) {
						SocketStream.Write ((ByteBuffer) op);
					} else if (op is string) {
						SendFileImpl ((string) op);
						return;
					} else if (op is Action) {
						SocketStream.Write (SendCallback ((Action) op));
					} else {
						throw new InvalidOperationException ();
					}
				}
			}
		}

		void WriteMetadata ()
		{
			if (AddHeaders) {
				if (chunk_encode) {
					HttpEntity.Headers.SetNormalizedHeader ("Transfer-Encoding", "chunked");
				} else {
					HttpEntity.Headers.ContentLength = Length;
				}
			}
			
			StringBuilder builder = new StringBuilder ();
			HttpEntity.WriteMetadata (builder);

			byte [] data = Encoding.ASCII.GetBytes (builder.ToString ());

			metadata_written = true;
			
			SocketStream.Write (data);
		}

		void EnsureMetadata ()
		{
			if (!chunk_encode || metadata_written)
				return;

			WriteMetadata ();
		}

		private void QueueBuffer (ByteBuffer buffer)
		{
			if (chunk_encode) {
				SocketStream.Write (buffer);
				return;
			}

			if (write_ops == null)
				write_ops = new Queue<object> ();

			write_ops.Enqueue (buffer);
		}

		private void QueueFile (string file)
		{
			if (chunk_encode) {
				SendFileImpl (file);
				return;
			}

			if (write_ops == null)
				write_ops = new Queue<object> ();

			write_ops.Enqueue (file);
		}

		private void SendChunk (long l, bool last)
		{
			if (l == 0 && !last)
				return;

			
			int i = 0;
			byte [] chunk_buffer = new byte [24];

			if (l >= 0) {
				string s = l.ToString ("x");
				for (; i < s.Length; i++)
					chunk_buffer [i] = (byte) s [i];
			}

			chunk_buffer [i++] = 13;
			chunk_buffer [i++] = 10;
			if (last) {
				chunk_buffer [i++] = 13;
				chunk_buffer [i++] = 10;
			}

			length += i;
			
			QueueBuffer (new ByteBuffer (chunk_buffer, 0, i));
		}
	}
}
<|MERGE_RESOLUTION|>--- conflicted
+++ resolved
@@ -122,11 +122,7 @@
 		{
 			EnsureMetadata ();
 			
-<<<<<<< HEAD
-			var len = SocketStream.Managed ? Manos.Managed.FileStream.GetLength (file_name) : Manos.IO.Libev.FileStream.GetLength (file_name);
-=======
 			var len = new FileInfo (file_name).Length;
->>>>>>> 791a0e6d
 			length += len;
 			
 			QueueFile (file_name);
