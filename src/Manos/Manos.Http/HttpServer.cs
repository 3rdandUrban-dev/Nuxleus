--- conflicted
+++ resolved
@@ -1,105 +1,99 @@
-//
-// Copyright (C) 2010 Jackson Harper (jackson@manosdemono.com)
-//
-// Permission is hereby granted, free of charge, to any person obtaining
-// a copy of this software and associated documentation files (the
-// "Software"), to deal in the Software without restriction, including
-// without limitation the rights to use, copy, modify, merge, publish,
-// distribute, sublicense, and/or sell copies of the Software, and to
-// permit persons to whom the Software is furnished to do so, subject to
-// the following conditions:
-// 
-// The above copyright notice and this permission notice shall be
-// included in all copies or substantial portions of the Software.
-// 
-// THE SOFTWARE IS PROVIDED "AS IS", WITHOUT WARRANTY OF ANY KIND,
-// EXPRESS OR IMPLIED, INCLUDING BUT NOT LIMITED TO THE WARRANTIES OF
-// MERCHANTABILITY, FITNESS FOR A PARTICULAR PURPOSE AND
-// NONINFRINGEMENT. IN NO EVENT SHALL THE AUTHORS OR COPYRIGHT HOLDERS BE
-// LIABLE FOR ANY CLAIM, DAMAGES OR OTHER LIABILITY, WHETHER IN AN ACTION
-// OF CONTRACT, TORT OR OTHERWISE, ARISING FROM, OUT OF OR IN CONNECTION
-// WITH THE SOFTWARE OR THE USE OR OTHER DEALINGS IN THE SOFTWARE.
-//
-//
-
-
-using System;
-using System.IO;
-using System.Text;
-using System.Net;
-using System.Linq;
-using System.Reflection;
-using System.Net.Sockets;
-using System.Collections;
-using System.Collections.Generic;
-
-using Libev;
-
-using Manos.IO;
-
-namespace Manos.Http {
-
-	public delegate void HttpConnectionCallback (IHttpTransaction transaction);
-
-	public class HttpServer: IDisposable {
-
-		public static readonly string ServerVersion;
-
-		private HttpConnectionCallback callback;
-<<<<<<< HEAD
-		private IOLoop ioloop;
-		ISocketStream socket;
-=======
-		SocketStream socket;
->>>>>>> 37995634
-		private bool closeOnEnd;
-		
-		static HttpServer ()
-		{
-			Version v = Assembly.GetExecutingAssembly ().GetName ().Version;
-			ServerVersion = "Manos/" + v.ToString ();
-		}
-
-		public HttpServer (HttpConnectionCallback callback, SocketStream socket, bool closeOnEnd = false)
-		{
-			this.callback = callback;
-			this.socket = socket;
-			this.closeOnEnd = closeOnEnd;
-		}
-
-		public IOLoop IOLoop {
-			get { return socket.IOLoop; }
-		}
-
-		public void Listen (string host, int port)
-<<<<<<< HEAD
-		{
-            ISocketStream socket = ioloop.CreateSocketStream();
-
-=======
-		{
->>>>>>> 37995634
-			socket.Listen (host, port);
-			socket.ConnectionAccepted += ConnectionAccepted;
-		}
-
-		public void Dispose () 
-		{
-			if (socket != null) {
-				socket.Dispose ();
-				socket = null;
-			}
-		}
-
-		public void RunTransaction (HttpTransaction trans)
-		{
-			trans.Run ();
-		}
-
-		private void ConnectionAccepted (object sender, ConnectionAcceptedEventArgs args)
-		{
-			var t = HttpTransaction.BeginTransaction (this, args.Stream, callback, closeOnEnd);
-		}
-	}
-}
-
+//
+// Copyright (C) 2010 Jackson Harper (jackson@manosdemono.com)
+//
+// Permission is hereby granted, free of charge, to any person obtaining
+// a copy of this software and associated documentation files (the
+// "Software"), to deal in the Software without restriction, including
+// without limitation the rights to use, copy, modify, merge, publish,
+// distribute, sublicense, and/or sell copies of the Software, and to
+// permit persons to whom the Software is furnished to do so, subject to
+// the following conditions:
+// 
+// The above copyright notice and this permission notice shall be
+// included in all copies or substantial portions of the Software.
+// 
+// THE SOFTWARE IS PROVIDED "AS IS", WITHOUT WARRANTY OF ANY KIND,
+// EXPRESS OR IMPLIED, INCLUDING BUT NOT LIMITED TO THE WARRANTIES OF
+// MERCHANTABILITY, FITNESS FOR A PARTICULAR PURPOSE AND
+// NONINFRINGEMENT. IN NO EVENT SHALL THE AUTHORS OR COPYRIGHT HOLDERS BE
+// LIABLE FOR ANY CLAIM, DAMAGES OR OTHER LIABILITY, WHETHER IN AN ACTION
+// OF CONTRACT, TORT OR OTHERWISE, ARISING FROM, OUT OF OR IN CONNECTION
+// WITH THE SOFTWARE OR THE USE OR OTHER DEALINGS IN THE SOFTWARE.
+//
+//
+
+
+using System;
+using System.IO;
+using System.Text;
+using System.Net;
+using System.Linq;
+using System.Reflection;
+using System.Net.Sockets;
+using System.Collections;
+using System.Collections.Generic;
+
+using Libev;
+
+using Manos.IO;
+
+namespace Manos.Http
+{
+
+    public delegate void HttpConnectionCallback(IHttpTransaction transaction);
+
+    public class HttpServer : IDisposable
+    {
+
+        public static readonly string ServerVersion;
+
+        private HttpConnectionCallback callback;
+        ISocketStream socket;
+        private bool closeOnEnd;
+
+        static HttpServer()
+        {
+            Version v = Assembly.GetExecutingAssembly().GetName().Version;
+            ServerVersion = "Manos/" + v.ToString();
+        }
+
+        public HttpServer(HttpConnectionCallback callback, ISocketStream socket, bool closeOnEnd = false)
+        {
+            this.callback = callback;
+            this.socket = socket;
+            this.closeOnEnd = closeOnEnd;
+        }
+
+        public IOLoop IOLoop
+        {
+            get { return socket.IOLoop; }
+        }
+
+        public void Listen(string host, int port)
+        {
+            socket.Listen(host, port);
+            socket.ConnectionAccepted += ConnectionAccepted;
+        }
+
+        public void Dispose()
+        {
+            if (socket != null)
+            {
+                socket.Dispose();
+                socket = null;
+            }
+        }
+
+        public void RunTransaction(HttpTransaction trans)
+        {
+            trans.Run();
+        }
+
+        private void ConnectionAccepted(object sender, ConnectionAcceptedEventArgs args)
+        {
+            var t = HttpTransaction.BeginTransaction(this, args.Stream, callback, closeOnEnd);
+        }
+    }
+}
+
+