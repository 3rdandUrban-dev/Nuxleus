using System;
using System.Runtime.InteropServices;
using System.Net.Sockets;

<<<<<<< HEAD

namespace Libev {

	public class LibEvLoop: Manos.Loop {

		private IntPtr _native;
        private static readonly bool _isV4;

        static LibEvLoop()
        {
            _isV4 = ev_version_major() >= 4;
        }

        public static bool IsV4 { get { return _isV4; } }
=======
namespace Libev
{
	public class Loop : IDisposable
	{

		private IntPtr _native;
		private static readonly bool _isV4;
		private static readonly bool _windows;

		static Loop ()
		{
			_isV4 = ev_version_major () >= 4;
			_windows =
                Environment.OSVersion.Platform == PlatformID.Win32NT ||
                Environment.OSVersion.Platform == PlatformID.Win32S ||
                Environment.OSVersion.Platform == PlatformID.Win32Windows ||
                Environment.OSVersion.Platform == PlatformID.WinCE;
		}

		public static bool IsV4 { get { return _isV4; } }

		public static bool IsWindows { get { return _windows; } }
>>>>>>> 37995634

		internal LibEvLoop (IntPtr native)
		{
			if (native == IntPtr.Zero)
				throw new InvalidOperationException ("Unable to create native libev loop object.");
			_native = native;
		}
<<<<<<< HEAD
		
		~LibEvLoop ()
=======

		~Loop ()
>>>>>>> 37995634
		{
			Dispose ();	
		}

		public IntPtr Handle {
			get { 
				
				ThrowIfDisposed ();
				
				return _native; 
			}	
		}
<<<<<<< HEAD
		
		public override void Dispose () 
=======

		public void Dispose ()
>>>>>>> 37995634
		{
			if (_native == IntPtr.Zero)
				return;
			
			// This crashes, I assume you can't destroy the default loop, so not sure whats 
			// needed in terms of cleanup here.
			
			// ev_loop_destroy (_native);
			_native = IntPtr.Zero;
		}

		public void RunBlocking ()
		{
			ThrowIfDisposed ();
			
			Run (LoopType.Blocking);	
		}

		public void RunNonBlocking ()
		{
			ThrowIfDisposed ();
			
			Run (LoopType.NonBlocking);	
		}

		public void RunOneShot ()
		{
			ThrowIfDisposed ();
			
			Run (LoopType.Oneshot);	
		}

		public void Run (LoopType type)
		{
			ThrowIfDisposed ();

			if (IsV4)
				ev_run (_native, type);
			else
				ev_loop (_native, type);
		}

		public void Unloop (UnloopType type)
		{
			ThrowIfDisposed ();

			if (IsV4)
				ev_break (_native, type);
			else 
				ev_unloop (_native, type);	
		}
<<<<<<< HEAD
		
		public static LibEvLoop CreateDefaultLoop ()
		{
			return CreateDefaultLoop (0);	
		}
		
		public static LibEvLoop CreateDefaultLoop (uint flags)
=======

		public static Loop CreateDefaultLoop ()
		{
			return CreateDefaultLoop (0);	
		}

		public static Loop CreateDefaultLoop (uint flags)
>>>>>>> 37995634
		{
			IntPtr native;
			int backends = ev_supported_backends ();
			if (backends == 0)
				throw new Exception ("No supported backend in libev");

			if (IsV4)
				native = ev_default_loop (flags);
			else
				native = ev_default_loop_init (flags);
			
			if (native == IntPtr.Zero)
				throw new Exception ("Unable to create default loop");
			
			return new LibEvLoop (native);
		}

		private void ThrowIfDisposed ()
		{
			if (_native == IntPtr.Zero)
				throw new ObjectDisposedException ("native object has been disposed.");
		}

        [DllImport ("libev", CallingConvention = CallingConvention.Cdecl)]
		private static extern int ev_version_major ();

        [DllImport ("libev", CallingConvention = CallingConvention.Cdecl)]
		private static extern int ev_version_minor ();

		[DllImport ("libev", CallingConvention = CallingConvention.Cdecl)]
		private static extern IntPtr ev_default_loop (uint flags);

        [DllImport("libev", CallingConvention = CallingConvention.Cdecl)]
		private static extern IntPtr ev_default_loop_init (uint flags);

        [DllImport ("libev", CallingConvention = CallingConvention.Cdecl)]
		private static extern void ev_loop (IntPtr loop, LoopType type);

        [DllImport ("libev", CallingConvention = CallingConvention.Cdecl)]
		private static extern void ev_loop_destroy (IntPtr loop);

        [DllImport ("libev", CallingConvention = CallingConvention.Cdecl)]
		private static extern void ev_unloop (IntPtr loop, UnloopType flags);

        [DllImport("libev", CallingConvention = CallingConvention.Cdecl)]
		private static extern void ev_run (IntPtr loop, LoopType type);

        [DllImport("libev", CallingConvention = CallingConvention.Cdecl)]
		private static extern void ev_break (IntPtr loop, UnloopType flags);

        [DllImport("libev", CallingConvention = CallingConvention.Cdecl)]
		private static extern int ev_supported_backends ();

	}
}
<|MERGE_RESOLUTION|>--- conflicted
+++ resolved
@@ -2,7 +2,6 @@
 using System.Runtime.InteropServices;
 using System.Net.Sockets;
 
-<<<<<<< HEAD
 
 namespace Libev {
 
@@ -17,30 +16,6 @@
         }
 
         public static bool IsV4 { get { return _isV4; } }
-=======
-namespace Libev
-{
-	public class Loop : IDisposable
-	{
-
-		private IntPtr _native;
-		private static readonly bool _isV4;
-		private static readonly bool _windows;
-
-		static Loop ()
-		{
-			_isV4 = ev_version_major () >= 4;
-			_windows =
-                Environment.OSVersion.Platform == PlatformID.Win32NT ||
-                Environment.OSVersion.Platform == PlatformID.Win32S ||
-                Environment.OSVersion.Platform == PlatformID.Win32Windows ||
-                Environment.OSVersion.Platform == PlatformID.WinCE;
-		}
-
-		public static bool IsV4 { get { return _isV4; } }
-
-		public static bool IsWindows { get { return _windows; } }
->>>>>>> 37995634
 
 		internal LibEvLoop (IntPtr native)
 		{
@@ -48,13 +23,8 @@
 				throw new InvalidOperationException ("Unable to create native libev loop object.");
 			_native = native;
 		}
-<<<<<<< HEAD
 		
 		~LibEvLoop ()
-=======
-
-		~Loop ()
->>>>>>> 37995634
 		{
 			Dispose ();	
 		}
@@ -67,13 +37,8 @@
 				return _native; 
 			}	
 		}
-<<<<<<< HEAD
 		
 		public override void Dispose () 
-=======
-
-		public void Dispose ()
->>>>>>> 37995634
 		{
 			if (_native == IntPtr.Zero)
 				return;
@@ -125,7 +90,6 @@
 			else 
 				ev_unloop (_native, type);	
 		}
-<<<<<<< HEAD
 		
 		public static LibEvLoop CreateDefaultLoop ()
 		{
@@ -133,15 +97,6 @@
 		}
 		
 		public static LibEvLoop CreateDefaultLoop (uint flags)
-=======
-
-		public static Loop CreateDefaultLoop ()
-		{
-			return CreateDefaultLoop (0);	
-		}
-
-		public static Loop CreateDefaultLoop (uint flags)
->>>>>>> 37995634
 		{
 			IntPtr native;
 			int backends = ev_supported_backends ();
