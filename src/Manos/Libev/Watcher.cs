using System;
using System.Runtime.InteropServices;
using Manos;

<<<<<<< HEAD
namespace Libev {

	public abstract class Watcher : BaseWatcher {

		protected IntPtr watcher_ptr;

=======
namespace Libev
{
	public abstract class Watcher : IDisposable
	{
		protected IntPtr watcher_ptr;
		private bool running, disposed;
>>>>>>> 37995634
		protected GCHandle gc_handle;

		internal Watcher (Loop loop): base(loop)
		{
<<<<<<< HEAD
		}
		
				
=======
			Loop = loop;
			gc_handle = GCHandle.Alloc (this);
		}

		public bool IsRunning {
			get { return running; }
		}

		public Loop Loop {
			get;
			private set;
		}

		public object UserData {
			get;
			set;
		}
>>>>>>> 37995634

		~Watcher ()
		{
			if (watcher_ptr != IntPtr.Zero) {
				Dispose ();
			}
		}
<<<<<<< HEAD
		
		public override void Dispose ()
=======

		public virtual void Dispose ()
>>>>>>> 37995634
		{
			if (disposed) {
				throw new ObjectDisposedException (GetType ().Name);
			}
			
			Stop ();
			
<<<<<<< HEAD
			Marshal.FreeHGlobal (watcher_ptr);
			watcher_ptr = IntPtr.Zero;			
		}	

		protected void InitializeUnmanagedWatcher (object unmanaged_watcher)
		{
			watcher_ptr = Marshal.AllocHGlobal (Marshal.SizeOf (unmanaged_watcher.GetType ()));
			Marshal.StructureToPtr (unmanaged_watcher, watcher_ptr, true);
		}



        public override void Start()
=======
			DestroyWatcher ();
			
			watcher_ptr = IntPtr.Zero;
			gc_handle.Free ();
			
			GC.SuppressFinalize (this);
			disposed = true;
		}

		public void Start ()
>>>>>>> 37995634
		{
			if (running)
				return;

			running = true;
			
			StartImpl ();
		}

		public override void Stop ()
		{
			if (!running)
				return;

			running = false;

			StopImpl ();
		}

        public new LibEvLoop Loop
        {
            get { return (LibEvLoop)base.Loop; }
        }

		protected abstract void StartImpl ();

		protected abstract void StopImpl ();

		protected abstract void DestroyWatcher ();

		protected abstract void UnmanagedCallbackHandler (IntPtr loop, IntPtr watcher, EventTypes revents);
	}
}
<|MERGE_RESOLUTION|>--- conflicted
+++ resolved
@@ -1,126 +1,82 @@
-using System;
-using System.Runtime.InteropServices;
-using Manos;
-
-<<<<<<< HEAD
-namespace Libev {
-
-	public abstract class Watcher : BaseWatcher {
-
-		protected IntPtr watcher_ptr;
-
-=======
-namespace Libev
-{
-	public abstract class Watcher : IDisposable
-	{
-		protected IntPtr watcher_ptr;
-		private bool running, disposed;
->>>>>>> 37995634
-		protected GCHandle gc_handle;
-
-		internal Watcher (Loop loop): base(loop)
-		{
-<<<<<<< HEAD
-		}
-		
-				
-=======
-			Loop = loop;
-			gc_handle = GCHandle.Alloc (this);
-		}
-
-		public bool IsRunning {
-			get { return running; }
-		}
-
-		public Loop Loop {
-			get;
-			private set;
-		}
-
-		public object UserData {
-			get;
-			set;
-		}
->>>>>>> 37995634
-
-		~Watcher ()
-		{
-			if (watcher_ptr != IntPtr.Zero) {
-				Dispose ();
-			}
-		}
-<<<<<<< HEAD
-		
-		public override void Dispose ()
-=======
-
-		public virtual void Dispose ()
->>>>>>> 37995634
-		{
-			if (disposed) {
-				throw new ObjectDisposedException (GetType ().Name);
-			}
-			
-			Stop ();
-			
-<<<<<<< HEAD
-			Marshal.FreeHGlobal (watcher_ptr);
-			watcher_ptr = IntPtr.Zero;			
-		}	
-
-		protected void InitializeUnmanagedWatcher (object unmanaged_watcher)
-		{
-			watcher_ptr = Marshal.AllocHGlobal (Marshal.SizeOf (unmanaged_watcher.GetType ()));
-			Marshal.StructureToPtr (unmanaged_watcher, watcher_ptr, true);
-		}
-
-
-
-        public override void Start()
-=======
-			DestroyWatcher ();
-			
-			watcher_ptr = IntPtr.Zero;
-			gc_handle.Free ();
-			
-			GC.SuppressFinalize (this);
-			disposed = true;
-		}
-
-		public void Start ()
->>>>>>> 37995634
-		{
-			if (running)
-				return;
-
-			running = true;
-			
-			StartImpl ();
-		}
-
-		public override void Stop ()
-		{
-			if (!running)
-				return;
-
-			running = false;
-
-			StopImpl ();
-		}
-
-        public new LibEvLoop Loop
-        {
-            get { return (LibEvLoop)base.Loop; }
-        }
-
-		protected abstract void StartImpl ();
-
-		protected abstract void StopImpl ();
-
-		protected abstract void DestroyWatcher ();
-
-		protected abstract void UnmanagedCallbackHandler (IntPtr loop, IntPtr watcher, EventTypes revents);
-	}
-}
+using System;
+using System.Runtime.InteropServices;
+using Manos;
+
+namespace Libev
+{
+    public abstract class Watcher : BaseWatcher
+    {
+        protected IntPtr watcher_ptr;
+        private bool disposed;
+        protected GCHandle gc_handle;
+
+        internal Watcher(LibEvLoop loop) : base(loop)
+        {
+            Loop = loop;
+            gc_handle = GCHandle.Alloc(this);
+        }
+
+        
+        public new LibEvLoop Loop
+        {
+            get;
+            private set;
+        }
+
+        
+        ~Watcher()
+        {
+            if (watcher_ptr != IntPtr.Zero)
+            {
+                Dispose();
+            }
+        }
+
+        public override void Dispose()
+        {
+            if (disposed)
+            {
+                throw new ObjectDisposedException(GetType().Name);
+            }
+
+            Stop();
+
+            DestroyWatcher();
+
+            watcher_ptr = IntPtr.Zero;
+            gc_handle.Free();
+
+            GC.SuppressFinalize(this);
+            disposed = true;
+        }
+
+        public override void Start()
+        {
+            if (running)
+                return;
+
+            running = true;
+
+            StartImpl();
+        }
+
+        public override void Stop()
+        {
+            if (!running)
+                return;
+
+            running = false;
+
+            StopImpl();
+        }
+
+        protected abstract void StartImpl();
+
+        protected abstract void StopImpl();
+
+        protected abstract void DestroyWatcher();
+
+        protected abstract void UnmanagedCallbackHandler(IntPtr loop, IntPtr watcher, EventTypes revents);
+    }
+}
+