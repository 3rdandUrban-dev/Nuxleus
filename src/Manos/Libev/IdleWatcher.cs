--- conflicted
+++ resolved
@@ -1,20 +1,12 @@
 using System;
 using System.Runtime.InteropServices;
-<<<<<<< HEAD
-using System.Net.Sockets;
+using System.Net.Sockets;
 using Manos;
 
 
 namespace Libev {
 
 	public class IdleWatcher : Watcher {
-=======
->>>>>>> 37995634
-
-namespace Libev
-{
-	public class IdleWatcher : Watcher
-	{
 		private IdleWatcherCallback callback;
 		private static UnmanagedWatcherCallback unmanaged_callback;
 
@@ -23,7 +15,7 @@
 			unmanaged_callback = StaticCallback;
 		}
 
-		public IdleWatcher (Loop loop, IdleWatcherCallback callback) : base (loop)
+		public IdleWatcher (LibEvLoop loop, IdleWatcherCallback callback) : base (loop)
 		{
 			this.callback = callback;
 			
