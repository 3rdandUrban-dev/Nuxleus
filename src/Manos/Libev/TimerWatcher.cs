using System;
using System.Runtime.InteropServices;
using Manos;

namespace Libev
{
	public class TimerWatcher : Watcher
	{
		private TimerWatcherCallback callback;
		private static UnmanagedWatcherCallback unmanaged_callback;

		static TimerWatcher ()
		{
			unmanaged_callback = StaticCallback;
		}

		public TimerWatcher (TimeSpan repeat, Loop loop, TimerWatcherCallback callback) : this (TimeSpan.Zero, repeat, loop, callback)
		{
		}

		public TimerWatcher (TimeSpan after, TimeSpan repeat, Loop loop, TimerWatcherCallback callback) : base (loop)
		{	
			this.callback = callback;
			
			watcher_ptr = manos_timer_watcher_create (after.TotalSeconds, repeat.TotalSeconds,
				unmanaged_callback, GCHandle.ToIntPtr (gc_handle));
		}

		protected override void DestroyWatcher ()
		{
			manos_timer_watcher_destroy (watcher_ptr);
		}

		private static void StaticCallback (IntPtr data, EventTypes revents)
		{
			try {
				var handle = GCHandle.FromIntPtr (data);
				var watcher = (TimerWatcher) handle.Target;
				watcher.callback (watcher.Loop, watcher, revents);
			} catch (Exception e) {
				Console.Error.WriteLine ("Error handling timer event: {0}", e.Message);
				Console.Error.WriteLine (e.StackTrace);
			}
		}

		protected override void StartImpl ()
		{
			ev_timer_start (Loop.Handle, watcher_ptr);
		}

		protected override void StopImpl ()
		{
			ev_timer_stop (Loop.Handle, watcher_ptr);
		}

		protected override void UnmanagedCallbackHandler (IntPtr loop, IntPtr watcher, EventTypes revents)
		{
			callback (Loop, this, revents);
		}

		[DllImport ("libev", CallingConvention = CallingConvention.Cdecl)]
		private static extern void ev_timer_start (IntPtr loop, IntPtr watcher);

		[DllImport ("libev", CallingConvention = CallingConvention.Cdecl)]
		private static extern void ev_timer_stop (IntPtr loop, IntPtr watcher);

		[DllImport ("libmanos", CallingConvention = CallingConvention.Cdecl)]
		private static extern IntPtr manos_timer_watcher_create (double after, double repeat, UnmanagedWatcherCallback callback, IntPtr data);

		[DllImport ("libmanos", CallingConvention = CallingConvention.Cdecl)]
		private static extern void manos_timer_watcher_destroy (IntPtr watcher);
	}
<<<<<<< HEAD
	
    [UnmanagedFunctionPointer (System.Runtime.InteropServices.CallingConvention.Cdecl)]
	public delegate void TimerWatcherCallback (LibEvLoop loop, TimerWatcher watcher, EventTypes revents);
	
	[StructLayout (LayoutKind.Sequential)]
	internal struct UnmanagedTimerWatcher {
		
		public int active;
		public int pending;
		public int priority;
		
		public IntPtr data;
		public IntPtr callback;
				
		public double after;
		public double repeat;
	}
=======

	[UnmanagedFunctionPointer (System.Runtime.InteropServices.CallingConvention.Cdecl)]
	public delegate void TimerWatcherCallback (Loop loop, TimerWatcher watcher, EventTypes revents);
>>>>>>> 37995634
}
<|MERGE_RESOLUTION|>--- conflicted
+++ resolved
@@ -1,96 +1,81 @@
-using System;
-using System.Runtime.InteropServices;
-using Manos;
-
-namespace Libev
-{
-	public class TimerWatcher : Watcher
-	{
-		private TimerWatcherCallback callback;
-		private static UnmanagedWatcherCallback unmanaged_callback;
-
-		static TimerWatcher ()
-		{
-			unmanaged_callback = StaticCallback;
-		}
-
-		public TimerWatcher (TimeSpan repeat, Loop loop, TimerWatcherCallback callback) : this (TimeSpan.Zero, repeat, loop, callback)
-		{
-		}
-
-		public TimerWatcher (TimeSpan after, TimeSpan repeat, Loop loop, TimerWatcherCallback callback) : base (loop)
-		{	
-			this.callback = callback;
-			
-			watcher_ptr = manos_timer_watcher_create (after.TotalSeconds, repeat.TotalSeconds,
-				unmanaged_callback, GCHandle.ToIntPtr (gc_handle));
-		}
-
-		protected override void DestroyWatcher ()
-		{
-			manos_timer_watcher_destroy (watcher_ptr);
-		}
-
-		private static void StaticCallback (IntPtr data, EventTypes revents)
-		{
-			try {
-				var handle = GCHandle.FromIntPtr (data);
-				var watcher = (TimerWatcher) handle.Target;
-				watcher.callback (watcher.Loop, watcher, revents);
-			} catch (Exception e) {
-				Console.Error.WriteLine ("Error handling timer event: {0}", e.Message);
-				Console.Error.WriteLine (e.StackTrace);
-			}
-		}
-
-		protected override void StartImpl ()
-		{
-			ev_timer_start (Loop.Handle, watcher_ptr);
-		}
-
-		protected override void StopImpl ()
-		{
-			ev_timer_stop (Loop.Handle, watcher_ptr);
-		}
-
-		protected override void UnmanagedCallbackHandler (IntPtr loop, IntPtr watcher, EventTypes revents)
-		{
-			callback (Loop, this, revents);
-		}
-
-		[DllImport ("libev", CallingConvention = CallingConvention.Cdecl)]
-		private static extern void ev_timer_start (IntPtr loop, IntPtr watcher);
-
-		[DllImport ("libev", CallingConvention = CallingConvention.Cdecl)]
-		private static extern void ev_timer_stop (IntPtr loop, IntPtr watcher);
-
-		[DllImport ("libmanos", CallingConvention = CallingConvention.Cdecl)]
-		private static extern IntPtr manos_timer_watcher_create (double after, double repeat, UnmanagedWatcherCallback callback, IntPtr data);
-
-		[DllImport ("libmanos", CallingConvention = CallingConvention.Cdecl)]
-		private static extern void manos_timer_watcher_destroy (IntPtr watcher);
-	}
-<<<<<<< HEAD
-	
-    [UnmanagedFunctionPointer (System.Runtime.InteropServices.CallingConvention.Cdecl)]
-	public delegate void TimerWatcherCallback (LibEvLoop loop, TimerWatcher watcher, EventTypes revents);
-	
-	[StructLayout (LayoutKind.Sequential)]
-	internal struct UnmanagedTimerWatcher {
-		
-		public int active;
-		public int pending;
-		public int priority;
-		
-		public IntPtr data;
-		public IntPtr callback;
-				
-		public double after;
-		public double repeat;
-	}
-=======
-
-	[UnmanagedFunctionPointer (System.Runtime.InteropServices.CallingConvention.Cdecl)]
-	public delegate void TimerWatcherCallback (Loop loop, TimerWatcher watcher, EventTypes revents);
->>>>>>> 37995634
-}
+using System;
+using System.Runtime.InteropServices;
+
+namespace Libev
+{
+    public class TimerWatcher : Watcher
+    {
+        private TimerWatcherCallback callback;
+        private static UnmanagedWatcherCallback unmanaged_callback;
+
+        static TimerWatcher()
+        {
+            unmanaged_callback = StaticCallback;
+        }
+
+        public TimerWatcher(TimeSpan repeat, LibEvLoop loop, TimerWatcherCallback callback)
+            : this(TimeSpan.Zero, repeat, loop, callback)
+        {
+        }
+
+        public TimerWatcher(TimeSpan after, TimeSpan repeat, LibEvLoop loop, TimerWatcherCallback callback)
+            : base(loop)
+        {
+            this.callback = callback;
+
+            watcher_ptr = manos_timer_watcher_create(after.TotalSeconds, repeat.TotalSeconds,
+                unmanaged_callback, GCHandle.ToIntPtr(gc_handle));
+        }
+
+        protected override void DestroyWatcher()
+        {
+            manos_timer_watcher_destroy(watcher_ptr);
+        }
+
+        private static void StaticCallback(IntPtr data, EventTypes revents)
+        {
+            try
+            {
+                var handle = GCHandle.FromIntPtr(data);
+                var watcher = (TimerWatcher)handle.Target;
+                watcher.callback(watcher.Loop, watcher, revents);
+            }
+            catch (Exception e)
+            {
+                Console.Error.WriteLine("Error handling timer event: {0}", e.Message);
+                Console.Error.WriteLine(e.StackTrace);
+            }
+        }
+
+        protected override void StartImpl()
+        {
+            ev_timer_start(Loop.Handle, watcher_ptr);
+        }
+
+        protected override void StopImpl()
+        {
+            ev_timer_stop(Loop.Handle, watcher_ptr);
+        }
+
+        protected override void UnmanagedCallbackHandler(IntPtr loop, IntPtr watcher, EventTypes revents)
+        {
+            callback(Loop, this, revents);
+        }
+
+        [DllImport("libev", CallingConvention = CallingConvention.Cdecl)]
+        private static extern void ev_timer_start(IntPtr loop, IntPtr watcher);
+
+        [DllImport("libev", CallingConvention = CallingConvention.Cdecl)]
+        private static extern void ev_timer_stop(IntPtr loop, IntPtr watcher);
+
+        [DllImport("libmanos", CallingConvention = CallingConvention.Cdecl)]
+        private static extern IntPtr manos_timer_watcher_create(double after, double repeat, UnmanagedWatcherCallback callback, IntPtr data);
+
+        [DllImport("libmanos", CallingConvention = CallingConvention.Cdecl)]
+        private static extern void manos_timer_watcher_destroy(IntPtr watcher);
+    }
+
+    [UnmanagedFunctionPointer(System.Runtime.InteropServices.CallingConvention.Cdecl)]
+    public delegate void TimerWatcherCallback(Manos.Loop loop, TimerWatcher watcher, EventTypes revents);
+}
+