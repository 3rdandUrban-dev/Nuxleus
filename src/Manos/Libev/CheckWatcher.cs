--- conflicted
+++ resolved
@@ -1,91 +1,77 @@
-using System;
-using System.Runtime.InteropServices;
-using Manos;
-
-namespace Libev
-{
-	public class CheckWatcher : Watcher
-	{
-		private CheckWatcherCallback callback;
-		private static UnmanagedWatcherCallback unmanaged_callback;
-
-		static CheckWatcher ()
-		{
-			unmanaged_callback = StaticCallback;
-		}
-
-		public CheckWatcher (Loop loop, CheckWatcherCallback callback) : base (loop)
-		{
-			this.callback = callback;
-			
-			watcher_ptr = manos_check_watcher_create (unmanaged_callback, GCHandle.ToIntPtr (gc_handle));
-		}
-
-		protected override void DestroyWatcher ()
-		{
-			manos_check_watcher_destroy (watcher_ptr);
-		}
-
-		private static void StaticCallback (IntPtr data, EventTypes revents)
-		{
-			try {
-				var handle = GCHandle.FromIntPtr (data);
-				var watcher = (CheckWatcher) handle.Target;
-				watcher.callback (watcher.Loop, watcher, revents);
-			} catch (Exception e) {
-				Console.Error.WriteLine ("Error handling check event: {0}", e.Message);
-				Console.Error.WriteLine (e.StackTrace);
-			}
-		}
-
-		protected override void StartImpl ()
-		{
-			ev_check_start (Loop.Handle, watcher_ptr);
-		}
-
-		protected override void StopImpl ()
-		{
-			ev_check_stop (Loop.Handle, watcher_ptr);
-		}
-
-		protected override void UnmanagedCallbackHandler (IntPtr _loop, IntPtr _watcher, EventTypes revents)
-		{
-			// Maybe I should verify the pointers?
-			callback (Loop, this, revents);
-		}
-
-		[DllImport ("libev", CallingConvention = CallingConvention.Cdecl)]
-		private static extern void ev_check_start (IntPtr loop, IntPtr watcher);
-
-		[DllImport ("libev", CallingConvention = CallingConvention.Cdecl)]
-		private static extern void ev_check_stop (IntPtr loop, IntPtr watcher);
-
-		[DllImport ("libmanos", CallingConvention = CallingConvention.Cdecl)]
-		private static extern IntPtr manos_check_watcher_create (UnmanagedWatcherCallback callback, IntPtr data);
-
-		[DllImport ("libmanos", CallingConvention = CallingConvention.Cdecl)]
-		private static extern void manos_check_watcher_destroy (IntPtr watcher);
-	}
-<<<<<<< HEAD
-	
-    [UnmanagedFunctionPointer (System.Runtime.InteropServices.CallingConvention.Cdecl)]
-	public delegate void CheckWatcherCallback (LibEvLoop loop, CheckWatcher watcher, EventTypes revents);
-	
-	[StructLayout (LayoutKind.Sequential)]
-	internal struct UnmanagedCheckWatcher {
-		
-		public int active;
-		public int pending;
-		public int priority;
-		
-		public IntPtr data;
-		public IntPtr callback;
-		
-		internal IntPtr next;
-	}
-=======
-
-	[UnmanagedFunctionPointer (System.Runtime.InteropServices.CallingConvention.Cdecl)]
-	public delegate void CheckWatcherCallback (Loop loop, CheckWatcher watcher, EventTypes revents);
->>>>>>> 37995634
-}
+using System;
+using System.Runtime.InteropServices;
+using Manos;
+
+namespace Libev
+{
+    public class CheckWatcher : Watcher
+    {
+        private CheckWatcherCallback callback;
+        private static UnmanagedWatcherCallback unmanaged_callback;
+
+        static CheckWatcher()
+        {
+            unmanaged_callback = StaticCallback;
+        }
+
+        public CheckWatcher(LibEvLoop loop, CheckWatcherCallback callback)
+            : base(loop)
+        {
+            this.callback = callback;
+
+            watcher_ptr = manos_check_watcher_create(unmanaged_callback, GCHandle.ToIntPtr(gc_handle));
+        }
+
+        protected override void DestroyWatcher()
+        {
+            manos_check_watcher_destroy(watcher_ptr);
+        }
+
+        private static void StaticCallback(IntPtr data, EventTypes revents)
+        {
+            try
+            {
+                var handle = GCHandle.FromIntPtr(data);
+                var watcher = (CheckWatcher)handle.Target;
+                watcher.callback(watcher.Loop, watcher, revents);
+            }
+            catch (Exception e)
+            {
+                Console.Error.WriteLine("Error handling check event: {0}", e.Message);
+                Console.Error.WriteLine(e.StackTrace);
+            }
+        }
+
+        protected override void StartImpl()
+        {
+            ev_check_start(Loop.Handle, watcher_ptr);
+        }
+
+        protected override void StopImpl()
+        {
+            ev_check_stop(Loop.Handle, watcher_ptr);
+        }
+
+        protected override void UnmanagedCallbackHandler(IntPtr _loop, IntPtr _watcher, EventTypes revents)
+        {
+            // Maybe I should verify the pointers?
+            callback(Loop, this, revents);
+        }
+
+        [DllImport("libev", CallingConvention = CallingConvention.Cdecl)]
+        private static extern void ev_check_start(IntPtr loop, IntPtr watcher);
+
+        [DllImport("libev", CallingConvention = CallingConvention.Cdecl)]
+        private static extern void ev_check_stop(IntPtr loop, IntPtr watcher);
+
+        [DllImport("libmanos", CallingConvention = CallingConvention.Cdecl)]
+        private static extern IntPtr manos_check_watcher_create(UnmanagedWatcherCallback callback, IntPtr data);
+
+        [DllImport("libmanos", CallingConvention = CallingConvention.Cdecl)]
+        private static extern void manos_check_watcher_destroy(IntPtr watcher);
+    }
+
+    [UnmanagedFunctionPointer(System.Runtime.InteropServices.CallingConvention.Cdecl)]
+    public delegate void CheckWatcherCallback(Loop loop, CheckWatcher watcher, EventTypes revents);
+}
+