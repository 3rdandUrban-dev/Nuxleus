//
// Copyright (C) 2010 Jackson Harper (jackson@manosdemono.com)
//
// Permission is hereby granted, free of charge, to any person obtaining
// a copy of this software and associated documentation files (the
// "Software"), to deal in the Software without restriction, including
// without limitation the rights to use, copy, modify, merge, publish,
// distribute, sublicense, and/or sell copies of the Software, and to
// permit persons to whom the Software is furnished to do so, subject to
// the following conditions:
// 
// The above copyright notice and this permission notice shall be
// included in all copies or substantial portions of the Software.
// 
// THE SOFTWARE IS PROVIDED "AS IS", WITHOUT WARRANTY OF ANY KIND,
// EXPRESS OR IMPLIED, INCLUDING BUT NOT LIMITED TO THE WARRANTIES OF
// MERCHANTABILITY, FITNESS FOR A PARTICULAR PURPOSE AND
// NONINFRINGEMENT. IN NO EVENT SHALL THE AUTHORS OR COPYRIGHT HOLDERS BE
// LIABLE FOR ANY CLAIM, DAMAGES OR OTHER LIABILITY, WHETHER IN AN ACTION
// OF CONTRACT, TORT OR OTHERWISE, ARISING FROM, OUT OF OR IN CONNECTION
// WITH THE SOFTWARE OR THE USE OR OTHER DEALINGS IN THE SOFTWARE.
//
//
using System;
using System.Runtime.InteropServices;
using System.Net.Sockets;
using Manos;

<<<<<<< HEAD

namespace Libev {

	public class AsyncWatcher : Watcher, IAsyncWatcher {

		private IntPtr fd;
=======
namespace Libev
{
	public class AsyncWatcher : Watcher
	{
>>>>>>> 37995634
		private AsyncWatcherCallback callback;
		private static UnmanagedWatcherCallback unmanaged_callback;

		static AsyncWatcher ()
		{
			unmanaged_callback = StaticCallback;
		}

		public AsyncWatcher (Loop loop, AsyncWatcherCallback callback) : base (loop)
		{
			this.callback = callback;
			
			watcher_ptr = manos_async_watcher_create (unmanaged_callback, GCHandle.ToIntPtr (gc_handle));
		}

		protected override void DestroyWatcher ()
		{
			manos_async_watcher_destroy (watcher_ptr);
		}

		private static void StaticCallback (IntPtr data, EventTypes revents)
		{
			try {
				var handle = GCHandle.FromIntPtr (data);
				var watcher = (AsyncWatcher) handle.Target;
				watcher.callback (watcher.Loop, watcher, revents);
			} catch (Exception e) {
				Console.Error.WriteLine ("Error handling async event: {0}", e.Message);
				Console.Error.WriteLine (e.StackTrace);
			}
		}

		public void Send ()
		{
			ev_async_send (Loop.Handle, watcher_ptr);
		}

		protected override void StartImpl ()
		{
			ev_async_start (Loop.Handle, watcher_ptr);
		}

		protected override void StopImpl ()
		{
			ev_async_stop (Loop.Handle, watcher_ptr);
		}

		protected override void UnmanagedCallbackHandler (IntPtr _loop, IntPtr _watcher, EventTypes revents)
		{
			// Maybe I should verify the pointers?
			callback (Loop, this, revents);
		}

		[DllImport ("libev", CallingConvention = CallingConvention.Cdecl)]
		private static extern void ev_async_start (IntPtr loop, IntPtr watcher);

		[DllImport ("libev", CallingConvention = CallingConvention.Cdecl)]
		private static extern void ev_async_stop (IntPtr loop, IntPtr watcher);

		[DllImport ("libev", CallingConvention = CallingConvention.Cdecl)]
		private static extern void ev_async_send (IntPtr loop, IntPtr watcher);

		[DllImport ("libmanos", CallingConvention = CallingConvention.Cdecl)]
		private static extern IntPtr manos_async_watcher_create (UnmanagedWatcherCallback callback, IntPtr data);

		[DllImport ("libmanos", CallingConvention = CallingConvention.Cdecl)]
		private static extern void manos_async_watcher_destroy (IntPtr watcher);
	}
<<<<<<< HEAD
	
	[UnmanagedFunctionPointer (System.Runtime.InteropServices.CallingConvention.Cdecl)]
    public delegate void AsyncWatcherCallback(Loop loop, IAsyncWatcher watcher, EventTypes revents);
	
	[StructLayout (LayoutKind.Sequential)]
	internal struct UnmanagedAsyncWatcher {
		
		public int active;
		public int pending;
		public int priority;
		
		public IntPtr data;
		public IntPtr callback;

		public volatile IntPtr atomic;
	}
=======

	[UnmanagedFunctionPointer (System.Runtime.InteropServices.CallingConvention.Cdecl)]
	public delegate void AsyncWatcherCallback (Loop loop, AsyncWatcher watcher, EventTypes revents);
>>>>>>> 37995634
}
<|MERGE_RESOLUTION|>--- conflicted
+++ resolved
@@ -1,132 +1,109 @@
-//
-// Copyright (C) 2010 Jackson Harper (jackson@manosdemono.com)
-//
-// Permission is hereby granted, free of charge, to any person obtaining
-// a copy of this software and associated documentation files (the
-// "Software"), to deal in the Software without restriction, including
-// without limitation the rights to use, copy, modify, merge, publish,
-// distribute, sublicense, and/or sell copies of the Software, and to
-// permit persons to whom the Software is furnished to do so, subject to
-// the following conditions:
-// 
-// The above copyright notice and this permission notice shall be
-// included in all copies or substantial portions of the Software.
-// 
-// THE SOFTWARE IS PROVIDED "AS IS", WITHOUT WARRANTY OF ANY KIND,
-// EXPRESS OR IMPLIED, INCLUDING BUT NOT LIMITED TO THE WARRANTIES OF
-// MERCHANTABILITY, FITNESS FOR A PARTICULAR PURPOSE AND
-// NONINFRINGEMENT. IN NO EVENT SHALL THE AUTHORS OR COPYRIGHT HOLDERS BE
-// LIABLE FOR ANY CLAIM, DAMAGES OR OTHER LIABILITY, WHETHER IN AN ACTION
-// OF CONTRACT, TORT OR OTHERWISE, ARISING FROM, OUT OF OR IN CONNECTION
-// WITH THE SOFTWARE OR THE USE OR OTHER DEALINGS IN THE SOFTWARE.
-//
-//
-using System;
-using System.Runtime.InteropServices;
-using System.Net.Sockets;
-using Manos;
-
-<<<<<<< HEAD
-
-namespace Libev {
-
-	public class AsyncWatcher : Watcher, IAsyncWatcher {
-
-		private IntPtr fd;
-=======
-namespace Libev
-{
-	public class AsyncWatcher : Watcher
-	{
->>>>>>> 37995634
-		private AsyncWatcherCallback callback;
-		private static UnmanagedWatcherCallback unmanaged_callback;
-
-		static AsyncWatcher ()
-		{
-			unmanaged_callback = StaticCallback;
-		}
-
-		public AsyncWatcher (Loop loop, AsyncWatcherCallback callback) : base (loop)
-		{
-			this.callback = callback;
-			
-			watcher_ptr = manos_async_watcher_create (unmanaged_callback, GCHandle.ToIntPtr (gc_handle));
-		}
-
-		protected override void DestroyWatcher ()
-		{
-			manos_async_watcher_destroy (watcher_ptr);
-		}
-
-		private static void StaticCallback (IntPtr data, EventTypes revents)
-		{
-			try {
-				var handle = GCHandle.FromIntPtr (data);
-				var watcher = (AsyncWatcher) handle.Target;
-				watcher.callback (watcher.Loop, watcher, revents);
-			} catch (Exception e) {
-				Console.Error.WriteLine ("Error handling async event: {0}", e.Message);
-				Console.Error.WriteLine (e.StackTrace);
-			}
-		}
-
-		public void Send ()
-		{
-			ev_async_send (Loop.Handle, watcher_ptr);
-		}
-
-		protected override void StartImpl ()
-		{
-			ev_async_start (Loop.Handle, watcher_ptr);
-		}
-
-		protected override void StopImpl ()
-		{
-			ev_async_stop (Loop.Handle, watcher_ptr);
-		}
-
-		protected override void UnmanagedCallbackHandler (IntPtr _loop, IntPtr _watcher, EventTypes revents)
-		{
-			// Maybe I should verify the pointers?
-			callback (Loop, this, revents);
-		}
-
-		[DllImport ("libev", CallingConvention = CallingConvention.Cdecl)]
-		private static extern void ev_async_start (IntPtr loop, IntPtr watcher);
-
-		[DllImport ("libev", CallingConvention = CallingConvention.Cdecl)]
-		private static extern void ev_async_stop (IntPtr loop, IntPtr watcher);
-
-		[DllImport ("libev", CallingConvention = CallingConvention.Cdecl)]
-		private static extern void ev_async_send (IntPtr loop, IntPtr watcher);
-
-		[DllImport ("libmanos", CallingConvention = CallingConvention.Cdecl)]
-		private static extern IntPtr manos_async_watcher_create (UnmanagedWatcherCallback callback, IntPtr data);
-
-		[DllImport ("libmanos", CallingConvention = CallingConvention.Cdecl)]
-		private static extern void manos_async_watcher_destroy (IntPtr watcher);
-	}
-<<<<<<< HEAD
-	
-	[UnmanagedFunctionPointer (System.Runtime.InteropServices.CallingConvention.Cdecl)]
-    public delegate void AsyncWatcherCallback(Loop loop, IAsyncWatcher watcher, EventTypes revents);
-	
-	[StructLayout (LayoutKind.Sequential)]
-	internal struct UnmanagedAsyncWatcher {
-		
-		public int active;
-		public int pending;
-		public int priority;
-		
-		public IntPtr data;
-		public IntPtr callback;
-
-		public volatile IntPtr atomic;
-	}
-=======
-
-	[UnmanagedFunctionPointer (System.Runtime.InteropServices.CallingConvention.Cdecl)]
-	public delegate void AsyncWatcherCallback (Loop loop, AsyncWatcher watcher, EventTypes revents);
->>>>>>> 37995634
-}
+//
+// Copyright (C) 2010 Jackson Harper (jackson@manosdemono.com)
+//
+// Permission is hereby granted, free of charge, to any person obtaining
+// a copy of this software and associated documentation files (the
+// "Software"), to deal in the Software without restriction, including
+// without limitation the rights to use, copy, modify, merge, publish,
+// distribute, sublicense, and/or sell copies of the Software, and to
+// permit persons to whom the Software is furnished to do so, subject to
+// the following conditions:
+// 
+// The above copyright notice and this permission notice shall be
+// included in all copies or substantial portions of the Software.
+// 
+// THE SOFTWARE IS PROVIDED "AS IS", WITHOUT WARRANTY OF ANY KIND,
+// EXPRESS OR IMPLIED, INCLUDING BUT NOT LIMITED TO THE WARRANTIES OF
+// MERCHANTABILITY, FITNESS FOR A PARTICULAR PURPOSE AND
+// NONINFRINGEMENT. IN NO EVENT SHALL THE AUTHORS OR COPYRIGHT HOLDERS BE
+// LIABLE FOR ANY CLAIM, DAMAGES OR OTHER LIABILITY, WHETHER IN AN ACTION
+// OF CONTRACT, TORT OR OTHERWISE, ARISING FROM, OUT OF OR IN CONNECTION
+// WITH THE SOFTWARE OR THE USE OR OTHER DEALINGS IN THE SOFTWARE.
+//
+//
+using System;
+using System.Runtime.InteropServices;
+using System.Net.Sockets;
+using Manos;
+
+namespace Libev
+{
+    public class AsyncWatcher : Watcher, IAsyncWatcher
+    {
+        private AsyncWatcherCallback callback;
+        private static UnmanagedWatcherCallback unmanaged_callback;
+
+        static AsyncWatcher()
+        {
+            unmanaged_callback = StaticCallback;
+        }
+
+        public AsyncWatcher(LibEvLoop loop, AsyncWatcherCallback callback)
+            : base(loop)
+        {
+            this.callback = callback;
+
+            watcher_ptr = manos_async_watcher_create(unmanaged_callback, GCHandle.ToIntPtr(gc_handle));
+        }
+
+        protected override void DestroyWatcher()
+        {
+            manos_async_watcher_destroy(watcher_ptr);
+        }
+
+        private static void StaticCallback(IntPtr data, EventTypes revents)
+        {
+            try
+            {
+                var handle = GCHandle.FromIntPtr(data);
+                var watcher = (AsyncWatcher)handle.Target;
+                watcher.callback(watcher.Loop, watcher, revents);
+            }
+            catch (Exception e)
+            {
+                Console.Error.WriteLine("Error handling async event: {0}", e.Message);
+                Console.Error.WriteLine(e.StackTrace);
+            }
+        }
+
+        public void Send()
+        {
+            ev_async_send(Loop.Handle, watcher_ptr);
+        }
+
+        protected override void StartImpl()
+        {
+            ev_async_start(Loop.Handle, watcher_ptr);
+        }
+
+        protected override void StopImpl()
+        {
+            ev_async_stop(Loop.Handle, watcher_ptr);
+        }
+
+        protected override void UnmanagedCallbackHandler(IntPtr _loop, IntPtr _watcher, EventTypes revents)
+        {
+            // Maybe I should verify the pointers?
+            callback(Loop, this, revents);
+        }
+
+        [DllImport("libev", CallingConvention = CallingConvention.Cdecl)]
+        private static extern void ev_async_start(IntPtr loop, IntPtr watcher);
+
+        [DllImport("libev", CallingConvention = CallingConvention.Cdecl)]
+        private static extern void ev_async_stop(IntPtr loop, IntPtr watcher);
+
+        [DllImport("libev", CallingConvention = CallingConvention.Cdecl)]
+        private static extern void ev_async_send(IntPtr loop, IntPtr watcher);
+
+        [DllImport("libmanos", CallingConvention = CallingConvention.Cdecl)]
+        private static extern IntPtr manos_async_watcher_create(UnmanagedWatcherCallback callback, IntPtr data);
+
+        [DllImport("libmanos", CallingConvention = CallingConvention.Cdecl)]
+        private static extern void manos_async_watcher_destroy(IntPtr watcher);
+    }
+
+    [UnmanagedFunctionPointer(System.Runtime.InteropServices.CallingConvention.Cdecl)]
+    public delegate void AsyncWatcherCallback(Loop loop, IAsyncWatcher watcher, EventTypes revents);
+}
+