﻿<?xml version="1.0" encoding="utf-8"?>
<Project ToolsVersion="4.0" DefaultTargets="Build" xmlns="http://schemas.microsoft.com/developer/msbuild/2003">
  <PropertyGroup>
    <Configuration Condition=" '$(Configuration)' == '' ">Debug</Configuration>
    <Platform Condition=" '$(Platform)' == '' ">x86</Platform>
    <ProductVersion>
    </ProductVersion>
    <SchemaVersion>
    </SchemaVersion>
    <ProjectGuid>{7AD09886-BBFB-4952-A0B0-72D8B8472719}</ProjectGuid>
    <OutputType>Exe</OutputType>
    <StartupObject>snmptranslate.Program</StartupObject>
    <RootNamespace>snmptranslate</RootNamespace>
    <AssemblyName>snmptranslate</AssemblyName>
    <FileAlignment>512</FileAlignment>
    <MyType>Console</MyType>
    <TargetFrameworkVersion>v3.5</TargetFrameworkVersion>
<<<<<<< HEAD
    <SccProjectName>
    </SccProjectName>
    <SccLocalPath>
    </SccLocalPath>
    <SccAuxPath>
    </SccAuxPath>
    <SccProvider>
    </SccProvider>
    <PublishUrl>publish\</PublishUrl>
    <Install>true</Install>
    <InstallFrom>Disk</InstallFrom>
    <UpdateEnabled>false</UpdateEnabled>
    <UpdateMode>Foreground</UpdateMode>
    <UpdateInterval>7</UpdateInterval>
    <UpdateIntervalUnits>Days</UpdateIntervalUnits>
    <UpdatePeriodically>false</UpdatePeriodically>
    <UpdateRequired>false</UpdateRequired>
    <MapFileExtensions>true</MapFileExtensions>
    <ApplicationRevision>0</ApplicationRevision>
    <ApplicationVersion>1.0.0.%2a</ApplicationVersion>
    <IsWebBootstrapper>false</IsWebBootstrapper>
    <UseApplicationTrust>false</UseApplicationTrust>
    <BootstrapperEnabled>true</BootstrapperEnabled>
=======
    <TargetFrameworkProfile />
>>>>>>> 3300d9d4
  </PropertyGroup>
  <PropertyGroup Condition=" '$(Configuration)|$(Platform)' == 'Debug|x86' ">
    <PlatformTarget>x86</PlatformTarget>
    <DebugSymbols>true</DebugSymbols>
    <DebugType>full</DebugType>
    <DefineDebug>true</DefineDebug>
    <DefineTrace>true</DefineTrace>
    <OutputPath>bin\Debug\</OutputPath>
    <DocumentationFile>snmptranslate.xml</DocumentationFile>
    <NoWarn>42016,41999,42017,42018,42019,42032,42036,42020,42021,42022</NoWarn>
  </PropertyGroup>
  <PropertyGroup Condition=" '$(Configuration)|$(Platform)' == 'Release|x86' ">
    <PlatformTarget>x86</PlatformTarget>
    <DebugType>pdbonly</DebugType>
    <DefineDebug>false</DefineDebug>
    <DefineTrace>true</DefineTrace>
    <Optimize>true</Optimize>
    <OutputPath>bin\Release\</OutputPath>
    <DocumentationFile>snmptranslate.xml</DocumentationFile>
    <NoWarn>42016,41999,42017,42018,42019,42032,42036,42020,42021,42022</NoWarn>
  </PropertyGroup>
  <PropertyGroup>
    <OptionExplicit>On</OptionExplicit>
  </PropertyGroup>
  <PropertyGroup>
    <OptionCompare>Binary</OptionCompare>
  </PropertyGroup>
  <PropertyGroup>
    <OptionStrict>Off</OptionStrict>
  </PropertyGroup>
  <PropertyGroup>
    <OptionInfer>On</OptionInfer>
  </PropertyGroup>
  <PropertyGroup />
  <PropertyGroup Condition="'$(Configuration)|$(Platform)' == 'Debug|AnyCPU'">
    <DebugSymbols>true</DebugSymbols>
    <DefineDebug>true</DefineDebug>
    <DefineTrace>true</DefineTrace>
    <OutputPath>bin\Debug\</OutputPath>
    <DocumentationFile>snmptranslate.xml</DocumentationFile>
    <NoWarn>42016,41999,42017,42018,42019,42032,42036,42020,42021,42022</NoWarn>
    <DebugType>full</DebugType>
    <PlatformTarget>AnyCPU</PlatformTarget>
    <CodeAnalysisLogFile>bin\Debug\snmptranslate.exe.CodeAnalysisLog.xml</CodeAnalysisLogFile>
    <CodeAnalysisUseTypeNameInSuppression>true</CodeAnalysisUseTypeNameInSuppression>
    <CodeAnalysisModuleSuppressionsFile>GlobalSuppressions.vb</CodeAnalysisModuleSuppressionsFile>
    <CodeAnalysisRuleSet>MinimumRecommendedRules.ruleset</CodeAnalysisRuleSet>
    <CodeAnalysisRuleSetDirectories>;C:\Program Files\Microsoft Visual Studio 10.0\Team Tools\Static Analysis Tools\\Rule Sets</CodeAnalysisRuleSetDirectories>
    <CodeAnalysisIgnoreBuiltInRuleSets>false</CodeAnalysisIgnoreBuiltInRuleSets>
    <CodeAnalysisRuleDirectories>;C:\Program Files\Microsoft Visual Studio 10.0\Team Tools\Static Analysis Tools\FxCop\\Rules</CodeAnalysisRuleDirectories>
    <CodeAnalysisIgnoreBuiltInRules>false</CodeAnalysisIgnoreBuiltInRules>
  </PropertyGroup>
  <PropertyGroup Condition="'$(Configuration)|$(Platform)' == 'Release|AnyCPU'">
    <DefineTrace>true</DefineTrace>
    <OutputPath>bin\Release\</OutputPath>
    <DocumentationFile>snmptranslate.xml</DocumentationFile>
    <Optimize>true</Optimize>
    <NoWarn>42016,41999,42017,42018,42019,42032,42036,42020,42021,42022</NoWarn>
    <DebugType>pdbonly</DebugType>
    <PlatformTarget>AnyCPU</PlatformTarget>
    <CodeAnalysisLogFile>bin\Release\snmptranslate.exe.CodeAnalysisLog.xml</CodeAnalysisLogFile>
    <CodeAnalysisUseTypeNameInSuppression>true</CodeAnalysisUseTypeNameInSuppression>
    <CodeAnalysisModuleSuppressionsFile>GlobalSuppressions.vb</CodeAnalysisModuleSuppressionsFile>
    <CodeAnalysisRuleSet>MinimumRecommendedRules.ruleset</CodeAnalysisRuleSet>
    <CodeAnalysisRuleSetDirectories>;C:\Program Files\Microsoft Visual Studio 10.0\Team Tools\Static Analysis Tools\\Rule Sets</CodeAnalysisRuleSetDirectories>
    <CodeAnalysisIgnoreBuiltInRuleSets>false</CodeAnalysisIgnoreBuiltInRuleSets>
    <CodeAnalysisRuleDirectories>;C:\Program Files\Microsoft Visual Studio 10.0\Team Tools\Static Analysis Tools\FxCop\\Rules</CodeAnalysisRuleDirectories>
    <CodeAnalysisIgnoreBuiltInRules>false</CodeAnalysisIgnoreBuiltInRules>
  </PropertyGroup>
  <ItemGroup>
    <Reference Include="System" />
    <Reference Include="System.Data" />
    <Reference Include="System.Deployment" />
    <Reference Include="System.Xml" />
  </ItemGroup>
  <ItemGroup>
    <Import Include="Microsoft.VisualBasic" />
    <Import Include="System" />
    <Import Include="System.Collections" />
    <Import Include="System.Collections.Generic" />
    <Import Include="System.Data" />
    <Import Include="System.Diagnostics" />
  </ItemGroup>
  <ItemGroup>
    <Compile Include="..\..\..\lib\SharedAssemblyInfo.vb">
      <Link>SharedAssemblyInfo.vb</Link>
    </Compile>
    <Compile Include="Program.vb" />
    <Compile Include="My Project\AssemblyInfo.vb" />
    <Compile Include="My Project\Application.Designer.vb">
      <AutoGen>True</AutoGen>
      <DependentUpon>Application.myapp</DependentUpon>
    </Compile>
    <Compile Include="My Project\Resources.Designer.vb">
      <AutoGen>True</AutoGen>
      <DesignTime>True</DesignTime>
      <DependentUpon>Resources.resx</DependentUpon>
    </Compile>
    <Compile Include="My Project\Settings.Designer.vb">
      <AutoGen>True</AutoGen>
      <DependentUpon>Settings.settings</DependentUpon>
      <DesignTimeSharedInput>True</DesignTimeSharedInput>
    </Compile>
  </ItemGroup>
  <ItemGroup>
    <EmbeddedResource Include="My Project\Resources.resx">
      <Generator>VbMyResourcesResXFileCodeGenerator</Generator>
      <LastGenOutput>Resources.Designer.vb</LastGenOutput>
      <CustomToolNamespace>My.Resources</CustomToolNamespace>
      <SubType>Designer</SubType>
    </EmbeddedResource>
  </ItemGroup>
  <ItemGroup>
    <None Include="app.config" />
    <None Include="My Project\Application.myapp">
      <Generator>MyApplicationCodeGenerator</Generator>
      <LastGenOutput>Application.Designer.vb</LastGenOutput>
    </None>
    <None Include="My Project\Settings.settings">
      <Generator>SettingsSingleFileGenerator</Generator>
      <CustomToolNamespace>My</CustomToolNamespace>
      <LastGenOutput>Settings.Designer.vb</LastGenOutput>
    </None>
  </ItemGroup>
  <ItemGroup>
    <ProjectReference Include="..\..\..\SharpSnmpLib\SharpSnmpLib.AST.csproj">
      <Project>{F35C7321-929B-4238-959A-A60A890F10BA}</Project>
      <Name>SharpSnmpLib.AST</Name>
    </ProjectReference>
    <ProjectReference Include="..\..\..\SharpSnmpLib\SharpSnmpLib.csproj">
      <Project>{286DE6DB-8F95-4BD4-86A2-86488D2E0EE1}</Project>
      <Name>SharpSnmpLib</Name>
    </ProjectReference>
  </ItemGroup>
  <ItemGroup>
    <BootstrapperPackage Include="Microsoft.Net.Client.3.5">
      <Visible>False</Visible>
      <ProductName>.NET Framework 3.5 SP1 Client Profile</ProductName>
      <Install>false</Install>
    </BootstrapperPackage>
    <BootstrapperPackage Include="Microsoft.Net.Framework.3.5.SP1">
      <Visible>False</Visible>
      <ProductName>.NET Framework 3.5 SP1</ProductName>
      <Install>true</Install>
    </BootstrapperPackage>
    <BootstrapperPackage Include="Microsoft.Windows.Installer.3.1">
      <Visible>False</Visible>
      <ProductName>Windows Installer 3.1</ProductName>
      <Install>true</Install>
    </BootstrapperPackage>
  </ItemGroup>
  <Import Project="$(MSBuildToolsPath)\Microsoft.VisualBasic.targets" />
  <!-- To modify your build process, add your task inside one of the targets below and uncomment it. 
       Other similar extension points exist, see Microsoft.Common.targets.
  <Target Name="BeforeBuild">
  </Target>
  <Target Name="AfterBuild">
  </Target>
  -->
</Project><|MERGE_RESOLUTION|>--- conflicted
+++ resolved
@@ -1,204 +1,199 @@
-﻿<?xml version="1.0" encoding="utf-8"?>
-<Project ToolsVersion="4.0" DefaultTargets="Build" xmlns="http://schemas.microsoft.com/developer/msbuild/2003">
-  <PropertyGroup>
-    <Configuration Condition=" '$(Configuration)' == '' ">Debug</Configuration>
-    <Platform Condition=" '$(Platform)' == '' ">x86</Platform>
-    <ProductVersion>
-    </ProductVersion>
-    <SchemaVersion>
-    </SchemaVersion>
-    <ProjectGuid>{7AD09886-BBFB-4952-A0B0-72D8B8472719}</ProjectGuid>
-    <OutputType>Exe</OutputType>
-    <StartupObject>snmptranslate.Program</StartupObject>
-    <RootNamespace>snmptranslate</RootNamespace>
-    <AssemblyName>snmptranslate</AssemblyName>
-    <FileAlignment>512</FileAlignment>
-    <MyType>Console</MyType>
-    <TargetFrameworkVersion>v3.5</TargetFrameworkVersion>
-<<<<<<< HEAD
-    <SccProjectName>
-    </SccProjectName>
-    <SccLocalPath>
-    </SccLocalPath>
-    <SccAuxPath>
-    </SccAuxPath>
-    <SccProvider>
-    </SccProvider>
-    <PublishUrl>publish\</PublishUrl>
-    <Install>true</Install>
-    <InstallFrom>Disk</InstallFrom>
-    <UpdateEnabled>false</UpdateEnabled>
-    <UpdateMode>Foreground</UpdateMode>
-    <UpdateInterval>7</UpdateInterval>
-    <UpdateIntervalUnits>Days</UpdateIntervalUnits>
-    <UpdatePeriodically>false</UpdatePeriodically>
-    <UpdateRequired>false</UpdateRequired>
-    <MapFileExtensions>true</MapFileExtensions>
-    <ApplicationRevision>0</ApplicationRevision>
-    <ApplicationVersion>1.0.0.%2a</ApplicationVersion>
-    <IsWebBootstrapper>false</IsWebBootstrapper>
-    <UseApplicationTrust>false</UseApplicationTrust>
-    <BootstrapperEnabled>true</BootstrapperEnabled>
-=======
-    <TargetFrameworkProfile />
->>>>>>> 3300d9d4
-  </PropertyGroup>
-  <PropertyGroup Condition=" '$(Configuration)|$(Platform)' == 'Debug|x86' ">
-    <PlatformTarget>x86</PlatformTarget>
-    <DebugSymbols>true</DebugSymbols>
-    <DebugType>full</DebugType>
-    <DefineDebug>true</DefineDebug>
-    <DefineTrace>true</DefineTrace>
-    <OutputPath>bin\Debug\</OutputPath>
-    <DocumentationFile>snmptranslate.xml</DocumentationFile>
-    <NoWarn>42016,41999,42017,42018,42019,42032,42036,42020,42021,42022</NoWarn>
-  </PropertyGroup>
-  <PropertyGroup Condition=" '$(Configuration)|$(Platform)' == 'Release|x86' ">
-    <PlatformTarget>x86</PlatformTarget>
-    <DebugType>pdbonly</DebugType>
-    <DefineDebug>false</DefineDebug>
-    <DefineTrace>true</DefineTrace>
-    <Optimize>true</Optimize>
-    <OutputPath>bin\Release\</OutputPath>
-    <DocumentationFile>snmptranslate.xml</DocumentationFile>
-    <NoWarn>42016,41999,42017,42018,42019,42032,42036,42020,42021,42022</NoWarn>
-  </PropertyGroup>
-  <PropertyGroup>
-    <OptionExplicit>On</OptionExplicit>
-  </PropertyGroup>
-  <PropertyGroup>
-    <OptionCompare>Binary</OptionCompare>
-  </PropertyGroup>
-  <PropertyGroup>
-    <OptionStrict>Off</OptionStrict>
-  </PropertyGroup>
-  <PropertyGroup>
-    <OptionInfer>On</OptionInfer>
-  </PropertyGroup>
-  <PropertyGroup />
-  <PropertyGroup Condition="'$(Configuration)|$(Platform)' == 'Debug|AnyCPU'">
-    <DebugSymbols>true</DebugSymbols>
-    <DefineDebug>true</DefineDebug>
-    <DefineTrace>true</DefineTrace>
-    <OutputPath>bin\Debug\</OutputPath>
-    <DocumentationFile>snmptranslate.xml</DocumentationFile>
-    <NoWarn>42016,41999,42017,42018,42019,42032,42036,42020,42021,42022</NoWarn>
-    <DebugType>full</DebugType>
-    <PlatformTarget>AnyCPU</PlatformTarget>
-    <CodeAnalysisLogFile>bin\Debug\snmptranslate.exe.CodeAnalysisLog.xml</CodeAnalysisLogFile>
-    <CodeAnalysisUseTypeNameInSuppression>true</CodeAnalysisUseTypeNameInSuppression>
-    <CodeAnalysisModuleSuppressionsFile>GlobalSuppressions.vb</CodeAnalysisModuleSuppressionsFile>
-    <CodeAnalysisRuleSet>MinimumRecommendedRules.ruleset</CodeAnalysisRuleSet>
-    <CodeAnalysisRuleSetDirectories>;C:\Program Files\Microsoft Visual Studio 10.0\Team Tools\Static Analysis Tools\\Rule Sets</CodeAnalysisRuleSetDirectories>
-    <CodeAnalysisIgnoreBuiltInRuleSets>false</CodeAnalysisIgnoreBuiltInRuleSets>
-    <CodeAnalysisRuleDirectories>;C:\Program Files\Microsoft Visual Studio 10.0\Team Tools\Static Analysis Tools\FxCop\\Rules</CodeAnalysisRuleDirectories>
-    <CodeAnalysisIgnoreBuiltInRules>false</CodeAnalysisIgnoreBuiltInRules>
-  </PropertyGroup>
-  <PropertyGroup Condition="'$(Configuration)|$(Platform)' == 'Release|AnyCPU'">
-    <DefineTrace>true</DefineTrace>
-    <OutputPath>bin\Release\</OutputPath>
-    <DocumentationFile>snmptranslate.xml</DocumentationFile>
-    <Optimize>true</Optimize>
-    <NoWarn>42016,41999,42017,42018,42019,42032,42036,42020,42021,42022</NoWarn>
-    <DebugType>pdbonly</DebugType>
-    <PlatformTarget>AnyCPU</PlatformTarget>
-    <CodeAnalysisLogFile>bin\Release\snmptranslate.exe.CodeAnalysisLog.xml</CodeAnalysisLogFile>
-    <CodeAnalysisUseTypeNameInSuppression>true</CodeAnalysisUseTypeNameInSuppression>
-    <CodeAnalysisModuleSuppressionsFile>GlobalSuppressions.vb</CodeAnalysisModuleSuppressionsFile>
-    <CodeAnalysisRuleSet>MinimumRecommendedRules.ruleset</CodeAnalysisRuleSet>
-    <CodeAnalysisRuleSetDirectories>;C:\Program Files\Microsoft Visual Studio 10.0\Team Tools\Static Analysis Tools\\Rule Sets</CodeAnalysisRuleSetDirectories>
-    <CodeAnalysisIgnoreBuiltInRuleSets>false</CodeAnalysisIgnoreBuiltInRuleSets>
-    <CodeAnalysisRuleDirectories>;C:\Program Files\Microsoft Visual Studio 10.0\Team Tools\Static Analysis Tools\FxCop\\Rules</CodeAnalysisRuleDirectories>
-    <CodeAnalysisIgnoreBuiltInRules>false</CodeAnalysisIgnoreBuiltInRules>
-  </PropertyGroup>
-  <ItemGroup>
-    <Reference Include="System" />
-    <Reference Include="System.Data" />
-    <Reference Include="System.Deployment" />
-    <Reference Include="System.Xml" />
-  </ItemGroup>
-  <ItemGroup>
-    <Import Include="Microsoft.VisualBasic" />
-    <Import Include="System" />
-    <Import Include="System.Collections" />
-    <Import Include="System.Collections.Generic" />
-    <Import Include="System.Data" />
-    <Import Include="System.Diagnostics" />
-  </ItemGroup>
-  <ItemGroup>
-    <Compile Include="..\..\..\lib\SharedAssemblyInfo.vb">
-      <Link>SharedAssemblyInfo.vb</Link>
-    </Compile>
-    <Compile Include="Program.vb" />
-    <Compile Include="My Project\AssemblyInfo.vb" />
-    <Compile Include="My Project\Application.Designer.vb">
-      <AutoGen>True</AutoGen>
-      <DependentUpon>Application.myapp</DependentUpon>
-    </Compile>
-    <Compile Include="My Project\Resources.Designer.vb">
-      <AutoGen>True</AutoGen>
-      <DesignTime>True</DesignTime>
-      <DependentUpon>Resources.resx</DependentUpon>
-    </Compile>
-    <Compile Include="My Project\Settings.Designer.vb">
-      <AutoGen>True</AutoGen>
-      <DependentUpon>Settings.settings</DependentUpon>
-      <DesignTimeSharedInput>True</DesignTimeSharedInput>
-    </Compile>
-  </ItemGroup>
-  <ItemGroup>
-    <EmbeddedResource Include="My Project\Resources.resx">
-      <Generator>VbMyResourcesResXFileCodeGenerator</Generator>
-      <LastGenOutput>Resources.Designer.vb</LastGenOutput>
-      <CustomToolNamespace>My.Resources</CustomToolNamespace>
-      <SubType>Designer</SubType>
-    </EmbeddedResource>
-  </ItemGroup>
-  <ItemGroup>
-    <None Include="app.config" />
-    <None Include="My Project\Application.myapp">
-      <Generator>MyApplicationCodeGenerator</Generator>
-      <LastGenOutput>Application.Designer.vb</LastGenOutput>
-    </None>
-    <None Include="My Project\Settings.settings">
-      <Generator>SettingsSingleFileGenerator</Generator>
-      <CustomToolNamespace>My</CustomToolNamespace>
-      <LastGenOutput>Settings.Designer.vb</LastGenOutput>
-    </None>
-  </ItemGroup>
-  <ItemGroup>
-    <ProjectReference Include="..\..\..\SharpSnmpLib\SharpSnmpLib.AST.csproj">
-      <Project>{F35C7321-929B-4238-959A-A60A890F10BA}</Project>
-      <Name>SharpSnmpLib.AST</Name>
-    </ProjectReference>
-    <ProjectReference Include="..\..\..\SharpSnmpLib\SharpSnmpLib.csproj">
-      <Project>{286DE6DB-8F95-4BD4-86A2-86488D2E0EE1}</Project>
-      <Name>SharpSnmpLib</Name>
-    </ProjectReference>
-  </ItemGroup>
-  <ItemGroup>
-    <BootstrapperPackage Include="Microsoft.Net.Client.3.5">
-      <Visible>False</Visible>
-      <ProductName>.NET Framework 3.5 SP1 Client Profile</ProductName>
-      <Install>false</Install>
-    </BootstrapperPackage>
-    <BootstrapperPackage Include="Microsoft.Net.Framework.3.5.SP1">
-      <Visible>False</Visible>
-      <ProductName>.NET Framework 3.5 SP1</ProductName>
-      <Install>true</Install>
-    </BootstrapperPackage>
-    <BootstrapperPackage Include="Microsoft.Windows.Installer.3.1">
-      <Visible>False</Visible>
-      <ProductName>Windows Installer 3.1</ProductName>
-      <Install>true</Install>
-    </BootstrapperPackage>
-  </ItemGroup>
-  <Import Project="$(MSBuildToolsPath)\Microsoft.VisualBasic.targets" />
-  <!-- To modify your build process, add your task inside one of the targets below and uncomment it. 
-       Other similar extension points exist, see Microsoft.Common.targets.
-  <Target Name="BeforeBuild">
-  </Target>
-  <Target Name="AfterBuild">
-  </Target>
-  -->
+﻿<?xml version="1.0" encoding="utf-8"?>
+<Project ToolsVersion="4.0" DefaultTargets="Build" xmlns="http://schemas.microsoft.com/developer/msbuild/2003">
+  <PropertyGroup>
+    <Configuration Condition=" '$(Configuration)' == '' ">Debug</Configuration>
+    <Platform Condition=" '$(Platform)' == '' ">x86</Platform>
+    <ProductVersion>
+    </ProductVersion>
+    <SchemaVersion>
+    </SchemaVersion>
+    <ProjectGuid>{7AD09886-BBFB-4952-A0B0-72D8B8472719}</ProjectGuid>
+    <OutputType>Exe</OutputType>
+    <StartupObject>snmptranslate.Program</StartupObject>
+    <RootNamespace>snmptranslate</RootNamespace>
+    <AssemblyName>snmptranslate</AssemblyName>
+    <FileAlignment>512</FileAlignment>
+    <MyType>Console</MyType>
+    <TargetFrameworkVersion>v3.5</TargetFrameworkVersion>
+    <SccProjectName>
+    <SccLocalPath>
+    </SccLocalPath>
+    <SccAuxPath>
+    </SccAuxPath>
+    <SccProvider>
+    </SccProvider>
+    <PublishUrl>publish\</PublishUrl>
+    <Install>true</Install>
+    <InstallFrom>Disk</InstallFrom>
+    <UpdateEnabled>false</UpdateEnabled>
+    <UpdateMode>Foreground</UpdateMode>
+    <UpdateInterval>7</UpdateInterval>
+    <UpdateIntervalUnits>Days</UpdateIntervalUnits>
+    <UpdatePeriodically>false</UpdatePeriodically>
+    <UpdateRequired>false</UpdateRequired>
+    <MapFileExtensions>true</MapFileExtensions>
+    <ApplicationRevision>0</ApplicationRevision>
+    <ApplicationVersion>1.0.0.%2a</ApplicationVersion>
+    <IsWebBootstrapper>false</IsWebBootstrapper>
+    <UseApplicationTrust>false</UseApplicationTrust>
+    <BootstrapperEnabled>true</BootstrapperEnabled>
+  </PropertyGroup>
+  <PropertyGroup Condition=" '$(Configuration)|$(Platform)' == 'Debug|x86' ">
+    <PlatformTarget>x86</PlatformTarget>
+    <DebugSymbols>true</DebugSymbols>
+    <DebugType>full</DebugType>
+    <DefineDebug>true</DefineDebug>
+    <DefineTrace>true</DefineTrace>
+    <OutputPath>bin\Debug\</OutputPath>
+    <DocumentationFile>snmptranslate.xml</DocumentationFile>
+    <NoWarn>42016,41999,42017,42018,42019,42032,42036,42020,42021,42022</NoWarn>
+  </PropertyGroup>
+  <PropertyGroup Condition=" '$(Configuration)|$(Platform)' == 'Release|x86' ">
+    <PlatformTarget>x86</PlatformTarget>
+    <DebugType>pdbonly</DebugType>
+    <DefineDebug>false</DefineDebug>
+    <DefineTrace>true</DefineTrace>
+    <Optimize>true</Optimize>
+    <OutputPath>bin\Release\</OutputPath>
+    <DocumentationFile>snmptranslate.xml</DocumentationFile>
+    <NoWarn>42016,41999,42017,42018,42019,42032,42036,42020,42021,42022</NoWarn>
+  </PropertyGroup>
+  <PropertyGroup>
+    <OptionExplicit>On</OptionExplicit>
+  </PropertyGroup>
+  <PropertyGroup>
+    <OptionCompare>Binary</OptionCompare>
+  </PropertyGroup>
+  <PropertyGroup>
+    <OptionStrict>Off</OptionStrict>
+  </PropertyGroup>
+  <PropertyGroup>
+    <OptionInfer>On</OptionInfer>
+  </PropertyGroup>
+  <PropertyGroup />
+  <PropertyGroup Condition="'$(Configuration)|$(Platform)' == 'Debug|AnyCPU'">
+    <DebugSymbols>true</DebugSymbols>
+    <DefineDebug>true</DefineDebug>
+    <DefineTrace>true</DefineTrace>
+    <OutputPath>bin\Debug\</OutputPath>
+    <DocumentationFile>snmptranslate.xml</DocumentationFile>
+    <NoWarn>42016,41999,42017,42018,42019,42032,42036,42020,42021,42022</NoWarn>
+    <DebugType>full</DebugType>
+    <PlatformTarget>AnyCPU</PlatformTarget>
+    <CodeAnalysisLogFile>bin\Debug\snmptranslate.exe.CodeAnalysisLog.xml</CodeAnalysisLogFile>
+    <CodeAnalysisUseTypeNameInSuppression>true</CodeAnalysisUseTypeNameInSuppression>
+    <CodeAnalysisModuleSuppressionsFile>GlobalSuppressions.vb</CodeAnalysisModuleSuppressionsFile>
+    <CodeAnalysisRuleSet>MinimumRecommendedRules.ruleset</CodeAnalysisRuleSet>
+    <CodeAnalysisRuleSetDirectories>;C:\Program Files\Microsoft Visual Studio 10.0\Team Tools\Static Analysis Tools\\Rule Sets</CodeAnalysisRuleSetDirectories>
+    <CodeAnalysisIgnoreBuiltInRuleSets>false</CodeAnalysisIgnoreBuiltInRuleSets>
+    <CodeAnalysisRuleDirectories>;C:\Program Files\Microsoft Visual Studio 10.0\Team Tools\Static Analysis Tools\FxCop\\Rules</CodeAnalysisRuleDirectories>
+    <CodeAnalysisIgnoreBuiltInRules>false</CodeAnalysisIgnoreBuiltInRules>
+  </PropertyGroup>
+  <PropertyGroup Condition="'$(Configuration)|$(Platform)' == 'Release|AnyCPU'">
+    <DefineTrace>true</DefineTrace>
+    <OutputPath>bin\Release\</OutputPath>
+    <DocumentationFile>snmptranslate.xml</DocumentationFile>
+    <Optimize>true</Optimize>
+    <NoWarn>42016,41999,42017,42018,42019,42032,42036,42020,42021,42022</NoWarn>
+    <DebugType>pdbonly</DebugType>
+    <PlatformTarget>AnyCPU</PlatformTarget>
+    <CodeAnalysisLogFile>bin\Release\snmptranslate.exe.CodeAnalysisLog.xml</CodeAnalysisLogFile>
+    <CodeAnalysisUseTypeNameInSuppression>true</CodeAnalysisUseTypeNameInSuppression>
+    <CodeAnalysisModuleSuppressionsFile>GlobalSuppressions.vb</CodeAnalysisModuleSuppressionsFile>
+    <CodeAnalysisRuleSet>MinimumRecommendedRules.ruleset</CodeAnalysisRuleSet>
+    <CodeAnalysisRuleSetDirectories>;C:\Program Files\Microsoft Visual Studio 10.0\Team Tools\Static Analysis Tools\\Rule Sets</CodeAnalysisRuleSetDirectories>
+    <CodeAnalysisIgnoreBuiltInRuleSets>false</CodeAnalysisIgnoreBuiltInRuleSets>
+    <CodeAnalysisRuleDirectories>;C:\Program Files\Microsoft Visual Studio 10.0\Team Tools\Static Analysis Tools\FxCop\\Rules</CodeAnalysisRuleDirectories>
+    <CodeAnalysisIgnoreBuiltInRules>false</CodeAnalysisIgnoreBuiltInRules>
+  </PropertyGroup>
+  <ItemGroup>
+    <Reference Include="System" />
+    <Reference Include="System.Data" />
+    <Reference Include="System.Deployment" />
+    <Reference Include="System.Xml" />
+  </ItemGroup>
+  <ItemGroup>
+    <Import Include="Microsoft.VisualBasic" />
+    <Import Include="System" />
+    <Import Include="System.Collections" />
+    <Import Include="System.Collections.Generic" />
+    <Import Include="System.Data" />
+    <Import Include="System.Diagnostics" />
+  </ItemGroup>
+  <ItemGroup>
+    <Compile Include="..\..\..\lib\SharedAssemblyInfo.vb">
+      <Link>SharedAssemblyInfo.vb</Link>
+    </Compile>
+    <Compile Include="Program.vb" />
+    <Compile Include="My Project\AssemblyInfo.vb" />
+    <Compile Include="My Project\Application.Designer.vb">
+      <AutoGen>True</AutoGen>
+      <DependentUpon>Application.myapp</DependentUpon>
+    </Compile>
+    <Compile Include="My Project\Resources.Designer.vb">
+      <AutoGen>True</AutoGen>
+      <DesignTime>True</DesignTime>
+      <DependentUpon>Resources.resx</DependentUpon>
+    </Compile>
+    <Compile Include="My Project\Settings.Designer.vb">
+      <AutoGen>True</AutoGen>
+      <DependentUpon>Settings.settings</DependentUpon>
+      <DesignTimeSharedInput>True</DesignTimeSharedInput>
+    </Compile>
+  </ItemGroup>
+  <ItemGroup>
+    <EmbeddedResource Include="My Project\Resources.resx">
+      <Generator>VbMyResourcesResXFileCodeGenerator</Generator>
+      <LastGenOutput>Resources.Designer.vb</LastGenOutput>
+      <CustomToolNamespace>My.Resources</CustomToolNamespace>
+      <SubType>Designer</SubType>
+    </EmbeddedResource>
+  </ItemGroup>
+  <ItemGroup>
+    <None Include="app.config" />
+    <None Include="My Project\Application.myapp">
+      <Generator>MyApplicationCodeGenerator</Generator>
+      <LastGenOutput>Application.Designer.vb</LastGenOutput>
+    </None>
+    <None Include="My Project\Settings.settings">
+      <Generator>SettingsSingleFileGenerator</Generator>
+      <CustomToolNamespace>My</CustomToolNamespace>
+      <LastGenOutput>Settings.Designer.vb</LastGenOutput>
+    </None>
+  </ItemGroup>
+  <ItemGroup>
+    <ProjectReference Include="..\..\..\SharpSnmpLib\SharpSnmpLib.AST.csproj">
+      <Project>{F35C7321-929B-4238-959A-A60A890F10BA}</Project>
+      <Name>SharpSnmpLib.AST</Name>
+    </ProjectReference>
+    <ProjectReference Include="..\..\..\SharpSnmpLib\SharpSnmpLib.csproj">
+      <Project>{286DE6DB-8F95-4BD4-86A2-86488D2E0EE1}</Project>
+      <Name>SharpSnmpLib</Name>
+    </ProjectReference>
+  </ItemGroup>
+  <ItemGroup>
+    <BootstrapperPackage Include="Microsoft.Net.Client.3.5">
+      <Visible>False</Visible>
+      <ProductName>.NET Framework 3.5 SP1 Client Profile</ProductName>
+      <Install>false</Install>
+    </BootstrapperPackage>
+    <BootstrapperPackage Include="Microsoft.Net.Framework.3.5.SP1">
+      <Visible>False</Visible>
+      <ProductName>.NET Framework 3.5 SP1</ProductName>
+      <Install>true</Install>
+    </BootstrapperPackage>
+    <BootstrapperPackage Include="Microsoft.Windows.Installer.3.1">
+      <Visible>False</Visible>
+      <ProductName>Windows Installer 3.1</ProductName>
+      <Install>true</Install>
+    </BootstrapperPackage>
+  </ItemGroup>
+  <Import Project="$(MSBuildToolsPath)\Microsoft.VisualBasic.targets" />
+  <!-- To modify your build process, add your task inside one of the targets below and uncomment it. 
+       Other similar extension points exist, see Microsoft.Common.targets.
+  <Target Name="BeforeBuild">
+  </Target>
+  <Target Name="AfterBuild">
+  </Target>
+  -->
 </Project>